add_library(twisterx SHARED
        net/ops/all_to_all.cpp net/ops/all_to_all.hpp
        net/channel.hpp
        net/mpi/mpi_channel.hpp net/mpi/mpi_channel.cpp
        net/mpi/mpi_communicator.h net/mpi/mpi_communicator.cpp
        arrow/arrow_all_to_all.cpp arrow/arrow_all_to_all.hpp
        join/join.hpp join/join.cpp
        util/arrow_utils.hpp util/arrow_utils.cpp
        arrow/arrow_kernels.cpp arrow/arrow_kernels.hpp
        util/copy_arrray.cpp join/join_utils.hpp
        join/join_utils.cpp arrow/arrow_join.cpp
        arrow/arrow_join.hpp util/sort_indices.cpp
        io/arrow_io.cpp io/arrow_io.hpp
        table_api.hpp table_api.cpp
        status.hpp
        util/to_string.hpp
        table.cpp table.hpp
        column.cpp column.hpp
        data_types.hpp
        arrow/arrow_types.hpp arrow/arrow_types.cpp
        arrow/arrow_partition_kernels.hpp arrow/arrow_partition_kernels.cpp
        util/murmur3.cpp util/murmur3.hpp
        join/join_config.h
        io/csv_read_config.h io/csv_read_config.cpp
        io/csv_read_config_holder.hpp
        util/uuid.hpp util/uuid.cpp
        net/TxRequest.h net/TxRequest.cpp
        util/builtins.h util/builtins.cpp
        python/table_cython.h python/table_cython.cpp
        python/net/distributed.h python/net/distributed.cpp
        python/net/comm/all_to_all_wrap.h python/net/comm/all_to_all_wrap.cpp
        python/net/comm/callback.h python/net/comm/callback.cpp
<<<<<<< HEAD
        ctx/twisterx_context.h ctx/twisterx_context.cpp
        table_api_extended.hpp
        io/csv_write_config.cpp)
=======
        ctx/twisterx_context.h ctx/twisterx_context.cpp table_api_extended.hpp
        python/ctx/twisterx_context_wrap.h python/ctx/twisterx_context_wrap.cpp)
>>>>>>> fafb7f1f

include_directories(${MPI_INCLUDE_PATH})
target_link_libraries(twisterx ${MPI_LIBRARIES})
#target_link_libraries(twisterx asan)
target_link_libraries(twisterx glog::glog)
target_link_libraries(twisterx ${ARROW_LIB})
target_link_libraries(twisterx ${ARROW_PYTHON})
target_link_libraries(twisterx ${PYTHON_LIBRARIES})<|MERGE_RESOLUTION|>--- conflicted
+++ resolved
@@ -30,19 +30,13 @@
         python/net/distributed.h python/net/distributed.cpp
         python/net/comm/all_to_all_wrap.h python/net/comm/all_to_all_wrap.cpp
         python/net/comm/callback.h python/net/comm/callback.cpp
-<<<<<<< HEAD
-        ctx/twisterx_context.h ctx/twisterx_context.cpp
-        table_api_extended.hpp
-        io/csv_write_config.cpp)
-=======
         ctx/twisterx_context.h ctx/twisterx_context.cpp table_api_extended.hpp
         python/ctx/twisterx_context_wrap.h python/ctx/twisterx_context_wrap.cpp)
->>>>>>> fafb7f1f
 
 include_directories(${MPI_INCLUDE_PATH})
 target_link_libraries(twisterx ${MPI_LIBRARIES})
 #target_link_libraries(twisterx asan)
 target_link_libraries(twisterx glog::glog)
 target_link_libraries(twisterx ${ARROW_LIB})
-target_link_libraries(twisterx ${ARROW_PYTHON})
+target_link_libraries(twisterx  ${ARROW_PYTHON})
 target_link_libraries(twisterx ${PYTHON_LIBRARIES})