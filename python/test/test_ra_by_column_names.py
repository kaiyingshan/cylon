--- conflicted
+++ resolved
@@ -110,8 +110,5 @@
     ctx.finalize()
 
 single_process(args)
-<<<<<<< HEAD
-=======
 
->>>>>>> faec5903
 multi_process(args)