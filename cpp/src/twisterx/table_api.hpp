#ifndef TWISTERX_SRC_IO_TABLE_API_H_
#define TWISTERX_SRC_IO_TABLE_API_H_

#include <string>
#include <vector>
<<<<<<< HEAD
#include "status.cpp"


namespace twisterx {


    twisterx::Status read_csv(const std::string &path, const std::string &id);

    twisterx::Status joinTables(const std::string &table_left,
                                const std::string &table_right,
                                int left_col_idx,
                                int right_col_idx,
                                const std::string &dest_id);

    int column_count(const std::string &id);

    int row_count(const std::string &id);

    twisterx::Status show(const std::string &table_id, int col1, int col2, int row1, int row2);

    twisterx::Status merge(std::vector<std::string> table_ids, const std::string &merged_tab);

    int value(std::string id);

=======
#include "status.hpp"
#include "join/join_config.h"
#include "io/csv_read_config.h"
#include <arrow/api.h>

namespace twisterx {

std::shared_ptr<arrow::Table> get_table(const std::string &id);
void put_table(const std::string &id, const std::shared_ptr<arrow::Table> &table);

twisterx::Status read_csv(const std::string &path, const std::string &id,
                          twisterx::io::config::CSVReadOptions options = twisterx::io::config::CSVReadOptions());
twisterx::Status JoinTables(const std::string &table_left,
                            const std::string &table_right,
                            twisterx::join::config::JoinConfig join_config,
                            const std::string &dest_id);
int column_count(const std::string &id);

int row_count(const std::string &id);

/**
 * Print a table
 * @param table_id id of the table
 * @param col1
 * @param col2
 * @param row1
 * @param row2
 * @return
 */
twisterx::Status print(const std::string &table_id, int col1, int col2, int row1, int row2);
twisterx::Status print_to_ostream(const std::string &table_id,
                                  int col1,
                                  int col2,
                                  int row1,
                                  int row2,
                                  std::ostream &out);

/**
 * Merge the set of tables into a single table, each table should have the same schema
 *
 * @param table_ids ids of the tables
 * @param merged_tab id of the merged table
 * @return the status of the merge
 */
twisterx::Status merge(std::vector<std::string> table_ids, const std::string &merged_tab);

/**
 * Sort the table with the given identifier
 * @param id table id
 * @param columnIndex the sorting column index
 * @return the status of the merge
 */
twisterx::Status sortTable(const std::string &tableId, const std::string &sortTableId, int columnIndex);
>>>>>>> 03e5a909

/**
 * Partition the table into multiple tables using a hash function, hash will be applied to the bytes of the data
 * @param id the table id
 * @param hash_columns the hash columns, at the moment we only use the first column
 * @param no_of_partitions number of partitions to output
 * @param out tables created after hashing
 * @param pool the memory pool
 * @return the status of the partition operation
 */
twisterx::Status hashPartition(const std::string &id, const std::vector<int> &hash_columns, int no_of_partitions,
                               std::vector<std::shared_ptr<arrow::Table>> *out, arrow::MemoryPool *pool);
}
#endif //TWISTERX_SRC_IO_TABLE_API_H_<|MERGE_RESOLUTION|>--- conflicted
+++ resolved
@@ -1,35 +1,8 @@
 #ifndef TWISTERX_SRC_IO_TABLE_API_H_
 #define TWISTERX_SRC_IO_TABLE_API_H_
-
 #include <string>
 #include <vector>
-<<<<<<< HEAD
 #include "status.cpp"
-
-
-namespace twisterx {
-
-
-    twisterx::Status read_csv(const std::string &path, const std::string &id);
-
-    twisterx::Status joinTables(const std::string &table_left,
-                                const std::string &table_right,
-                                int left_col_idx,
-                                int right_col_idx,
-                                const std::string &dest_id);
-
-    int column_count(const std::string &id);
-
-    int row_count(const std::string &id);
-
-    twisterx::Status show(const std::string &table_id, int col1, int col2, int row1, int row2);
-
-    twisterx::Status merge(std::vector<std::string> table_ids, const std::string &merged_tab);
-
-    int value(std::string id);
-
-=======
-#include "status.hpp"
 #include "join/join_config.h"
 #include "io/csv_read_config.h"
 #include <arrow/api.h>
@@ -82,7 +55,6 @@
  * @return the status of the merge
  */
 twisterx::Status sortTable(const std::string &tableId, const std::string &sortTableId, int columnIndex);
->>>>>>> 03e5a909
 
 /**
  * Partition the table into multiple tables using a hash function, hash will be applied to the bytes of the data
