--- conflicted
+++ resolved
@@ -6,31 +6,6 @@
 #include "arrow_io.hpp"
 
 namespace twisterx {
-<<<<<<< HEAD
-    namespace io {
-        arrow::Result<std::shared_ptr<arrow::Table>> read_csv(const std::string &path) {
-            arrow::Status st;
-            arrow::MemoryPool *pool = arrow::default_memory_pool();
-            arrow::Result<std::shared_ptr<arrow::io::MemoryMappedFile>> mmap_result = arrow::io::MemoryMappedFile::Open(
-                    path,
-                    arrow::io::FileMode::READ);
-            if (!mmap_result.status().ok()) {
-                return mmap_result.status();
-            }
-
-            auto read_options = arrow::csv::ReadOptions::Defaults();
-            auto parse_options = arrow::csv::ParseOptions::Defaults();
-            auto convert_options = arrow::csv::ConvertOptions::Defaults();
-
-            // Instantiate TableReader from input stream and options
-            std::shared_ptr<arrow::csv::TableReader> reader = {};
-            st = arrow::csv::TableReader::Make(pool, *mmap_result, read_options,
-                                               parse_options, convert_options,
-                                               &reader);
-            if (!st.ok()) {
-                return arrow::Result<std::shared_ptr<arrow::Table>>(st);
-            }
-=======
 namespace io {
 arrow::Result<std::shared_ptr<arrow::Table>> read_csv(const std::string &path,
                                                       twisterx::io::config::CSVReadOptions options) {
@@ -54,11 +29,9 @@
   if (!st.ok()) {
     return arrow::Result<std::shared_ptr<arrow::Table>>(st);
   }
->>>>>>> 03e5a909
 
-            // Read table from CSV file
-            //
-            return reader->Read();
-        }
-    }
+  // Read table from CSV file
+  return reader->Read();
+}
+}
 }