--- conflicted
+++ resolved
@@ -3,216 +3,10 @@
 
 #include <arrow/api.h>
 #include <arrow/compute/kernel.h>
-//#include <glog/logging.h>
+#include <glog/logging.h>
 
 namespace twisterx {
 
-<<<<<<< HEAD
-    class ArrowPartitionKernel {
-        /**
-         * We partition the table and return the indexes as an array
-         * @param ctx
-         * @param values
-         * @param out
-         * @return
-         */
-        virtual int Partition(arrow::compute::FunctionContext *ctx, const arrow::Table &values,
-                              arrow::Int32Array *out) = 0;
-    };
-
-    class ArrowTableMergeKernel {
-    public:
-        explicit ArrowTableMergeKernel() {}
-
-        /**
-         * Merge the values in the column and return an array
-         * @param ctx
-         * @param values
-         * @param targets
-         * @param out_length
-         * @param out
-         * @return
-         */
-        virtual int Merge(arrow::compute::FunctionContext *ctx, const arrow::Table &values,
-                          const arrow::Int32Array &partitions,
-                          std::unordered_map<int, std::shared_ptr<arrow::Table>> &out) = 0;
-    };
-
-    class ArrowArrayMergeKernel {
-    public:
-        explicit ArrowArrayMergeKernel(std::shared_ptr<arrow::DataType> type,
-                                       arrow::MemoryPool *pool, std::shared_ptr<std::vector<int>> targets) : type_(
-                type), pool_(pool),
-                                                                                                             targets_(
-                                                                                                                     targets) {}
-
-        /**
-         * Merge the values in the column and return an array
-         * @param ctx
-         * @param values
-         * @param targets
-         * @param out_length
-         * @param out
-         * @return
-         */
-        virtual int Merge(std::shared_ptr<arrow::Array> &values,
-                          std::shared_ptr<arrow::Int32Array> &partitions,
-                          std::unordered_map<int, std::shared_ptr<arrow::Array>> &out) = 0;
-
-    protected:
-        std::shared_ptr<arrow::DataType> type_;
-        arrow::MemoryPool *pool_;
-        std::shared_ptr<std::vector<int>> targets_;
-    };
-
-    template<typename TYPE>
-    class ArrowArrayNumericMergeKernel : public ArrowArrayMergeKernel {
-    public:
-        explicit ArrowArrayNumericMergeKernel(std::shared_ptr<arrow::DataType> type,
-                                              arrow::MemoryPool *pool, std::shared_ptr<std::vector<int>> targets) :
-                ArrowArrayMergeKernel(type, pool, targets) {}
-
-        int Merge(std::shared_ptr<arrow::Array> &values,
-                  std::shared_ptr<arrow::Int32Array> &partitions,
-                  std::unordered_map<int, std::shared_ptr<arrow::Array>> &out) override {
-            auto reader =
-                    std::static_pointer_cast<arrow::NumericArray<TYPE>>(values);
-            std::unordered_map<int, std::shared_ptr<arrow::NumericBuilder<TYPE>>> builders;
-
-            for (auto it = targets_.get()->begin(); it != targets_.get()->end(); ++it) {
-                std::shared_ptr<arrow::NumericBuilder<TYPE>> b = std::make_shared<arrow::NumericBuilder<TYPE>>(type_,
-                                                                                                               pool_);
-                builders.insert(std::pair<int, std::shared_ptr<arrow::NumericBuilder<TYPE>>>(*it, b));
-            }
-
-            for (int64_t i = 0; i < partitions->length(); i++) {
-                std::shared_ptr<arrow::NumericBuilder<TYPE>> b = builders[partitions->Value(i)];
-                b->Append(reader->Value(i));
-            }
-
-            for (auto it = targets_.get()->begin(); it != targets_.get()->end(); ++it) {
-                std::shared_ptr<arrow::NumericBuilder<TYPE>> b = builders[*it];
-                std::shared_ptr<arrow::Array> array;
-                b->Finish(&array);
-                out.insert(std::pair<int, std::shared_ptr<arrow::Array>>(*it, array));
-            }
-            return 0;
-        }
-    };
-
-    class FixedBinaryArrayMerger : public ArrowArrayMergeKernel {
-    public:
-        explicit FixedBinaryArrayMerger(std::shared_ptr<arrow::DataType> type,
-                                        arrow::MemoryPool *pool, std::shared_ptr<std::vector<int>> targets) :
-                ArrowArrayMergeKernel(type, pool, targets) {}
-
-        int Merge(std::shared_ptr<arrow::Array> &values,
-                  std::shared_ptr<arrow::Int32Array> &partitions,
-                  std::unordered_map<int, std::shared_ptr<arrow::Array>> &out) override;
-    };
-
-    class BinaryArrayMerger : public ArrowArrayMergeKernel {
-    public:
-        explicit BinaryArrayMerger(std::shared_ptr<arrow::DataType> type,
-                                   arrow::MemoryPool *pool, std::shared_ptr<std::vector<int>> targets) :
-                ArrowArrayMergeKernel(type, pool, targets) {}
-
-        int Merge(std::shared_ptr<arrow::Array> &values,
-                  std::shared_ptr<arrow::Int32Array> &partitions,
-                  std::unordered_map<int, std::shared_ptr<arrow::Array>> &out) override;
-    };
-
-    using UInt8ArrayMerger = ArrowArrayNumericMergeKernel<arrow::UInt8Type>;
-    using UInt16ArrayMerger = ArrowArrayNumericMergeKernel<arrow::UInt16Type>;
-    using UInt32ArrayMerger = ArrowArrayNumericMergeKernel<arrow::UInt32Type>;
-    using UInt64ArrayMerger = ArrowArrayNumericMergeKernel<arrow::UInt64Type>;
-
-    using Int8ArrayMerger = ArrowArrayNumericMergeKernel<arrow::Int8Type>;
-    using Int16ArrayMerger = ArrowArrayNumericMergeKernel<arrow::Int16Type>;
-    using Int32ArrayMerger = ArrowArrayNumericMergeKernel<arrow::Int32Type>;
-    using Int64ArrayMerger = ArrowArrayNumericMergeKernel<arrow::Int64Type>;
-
-    using HalfFloatArrayMerger = ArrowArrayNumericMergeKernel<arrow::HalfFloatType>;
-    using FloatArrayMerger = ArrowArrayNumericMergeKernel<arrow::FloatType>;
-    using DoubleArrayMerger = ArrowArrayNumericMergeKernel<arrow::DoubleType>;
-
-    int CreateNumericMerge(std::shared_ptr<arrow::DataType> &type,
-                           arrow::MemoryPool *pool, std::shared_ptr<std::vector<int>> targets,
-                           std::unique_ptr<ArrowArrayMergeKernel> *out);
-
-    class ArrowArraySortKernel {
-    public:
-        explicit ArrowArraySortKernel(std::shared_ptr<arrow::DataType> type,
-                                      arrow::MemoryPool *pool) : type_(type), pool_(pool) {}
-
-        /**
-         * Sort the values in the column and return an array with the indices
-         * @param ctx
-         * @param values
-         * @param targets
-         * @param out_length
-         * @param out
-         * @return
-         */
-        virtual int Sort(std::shared_ptr<arrow::Array> values,
-                         std::shared_ptr<arrow::Array> *out) = 0;
-
-    protected:
-        std::shared_ptr<arrow::DataType> type_;
-        arrow::MemoryPool *pool_;
-    };
-
-    template<typename TYPE>
-    class ArrowArrayNumericSortKernel : public ArrowArraySortKernel {
-    public:
-        using T = typename TYPE::c_type;
-
-        explicit ArrowArrayNumericSortKernel(std::shared_ptr<arrow::DataType> type,
-                                             arrow::MemoryPool *pool) :
-                ArrowArraySortKernel(type, pool) {}
-
-        int Sort(std::shared_ptr<arrow::Array> values,
-                 std::shared_ptr<arrow::Array> *offsets) override {
-            auto array = std::static_pointer_cast<arrow::NumericArray<TYPE>>(values);
-            const T *left_data = array->raw_values();
-            std::shared_ptr<arrow::Buffer> indices_buf;
-            int64_t buf_size = values->length() * sizeof(uint64_t);
-            arrow::Status status = AllocateBuffer(arrow::default_memory_pool(), buf_size + 1, &indices_buf);
-
-            if (status.OK().code() != arrow::Status::OK().code()) {
-                //LOG(FATAL) << "Failed to allocate sort indices - " << status.message();
-                return -1;
-            }
-            auto *indices_begin = reinterpret_cast<int64_t *>(indices_buf->mutable_data());
-            for (int64_t i = 0; i < values->length(); i++) {
-                indices_begin[i] = i;
-            }
-            int64_t *indices_end = indices_begin + values->length();
-            // LOG(INFO) << "Length " << values->length() << " ind " << indices_begin << "nd " << indices_begin + values->length();
-            std::sort(indices_begin, indices_end, [left_data](uint64_t left, uint64_t right) {
-                return left_data[left] < left_data[right];
-            });
-            *offsets = std::make_shared<arrow::UInt64Array>(values->length(), indices_buf);
-            return 0;
-        }
-    };
-
-
-    using UInt8ArraySorter = ArrowArrayNumericSortKernel<arrow::UInt8Type>;
-    using UInt16ArraySorter = ArrowArrayNumericSortKernel<arrow::UInt16Type>;
-    using UInt32ArraySorter = ArrowArrayNumericSortKernel<arrow::UInt32Type>;
-    using UInt64ArraySorter = ArrowArrayNumericSortKernel<arrow::UInt64Type>;
-    using Int8ArraySorter = ArrowArrayNumericSortKernel<arrow::Int8Type>;
-    using Int16ArraySorter = ArrowArrayNumericSortKernel<arrow::Int16Type>;
-    using Int32ArraySorter = ArrowArrayNumericSortKernel<arrow::Int32Type>;
-    using Int64ArraySorter = ArrowArrayNumericSortKernel<arrow::Int64Type>;
-    using HalfFloatArraySorter = ArrowArrayNumericSortKernel<arrow::HalfFloatType>;
-    using FloatArraySorter = ArrowArrayNumericSortKernel<arrow::FloatType>;
-    using DoubleArraySorter = ArrowArrayNumericSortKernel<arrow::DoubleType>;
-
-    arrow::Status SortIndices(arrow::MemoryPool *memory_pool, std::shared_ptr<arrow::Array> values,
-                              std::shared_ptr<arrow::Array> *offsets);
-=======
 class ArrowArraySplitKernel {
 public:
   explicit ArrowArraySplitKernel(std::shared_ptr<arrow::DataType> type,
@@ -384,7 +178,6 @@
 
 arrow::Status SortIndices(arrow::MemoryPool *memory_pool, std::shared_ptr<arrow::Array> values,
                               std::shared_ptr<arrow::Array>* offsets);
->>>>>>> 03e5a909
 
 }
 
