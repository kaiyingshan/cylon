/*
 * Licensed under the Apache License, Version 2.0 (the "License");
 * you may not use this file except in compliance with the License.
 * You may obtain a copy of the License at
 *
 * http://www.apache.org/licenses/LICENSE-2.0
 *
 * Unless required by applicable law or agreed to in writing, software
 * distributed under the License is distributed on an "AS IS" BASIS,
 * WITHOUT WARRANTIES OR CONDITIONS OF ANY KIND, either express or implied.
 * See the License for the specific language governing permissions and
 * limitations under the License.
 */

#include <cylon/status.hpp>
#include <cylon/net/mpi/mpi_operations.hpp>

MPI_Op cylon::mpi::GetMPIOp(cylon::net::ReduceOp reduce_op) {
  switch (reduce_op) {
<<<<<<< HEAD
    case cylon::net::SUM: return MPI_SUM;
    case cylon::net::MIN: return MPI_MIN;
    case cylon::net::MAX: return MPI_MAX;
    case cylon::net::LAND: return MPI_LAND;
    case cylon::net::LOR: return MPI_LOR;
//    case cylon::PROD: return MPI_PROD;
=======
    case net::SUM: return MPI_SUM;
    case net::MIN: return MPI_MIN;
    case net::MAX: return MPI_MAX;
    case net::PROD: return MPI_PROD;
    case net::LAND:return MPI_LAND;
    case net::LOR:return MPI_LOR;
    case net::BAND:return MPI_BAND;
    case net::BOR:return MPI_BOR;
>>>>>>> e378d1dc
    default: return MPI_OP_NULL;
  }
}

MPI_Datatype cylon::mpi::GetMPIDataType(const std::shared_ptr<DataType> &data_type) {
  switch (data_type->getType()) {
    case Type::BOOL:return MPI_C_BOOL;
    case Type::UINT8:return MPI_UINT8_T;
    case Type::INT8:return MPI_INT8_T;
    case Type::UINT16:return MPI_UINT16_T;
    case Type::INT16:return MPI_INT16_T;
    case Type::UINT32:return MPI_UINT32_T;
    case Type::INT32:return MPI_INT32_T;
    case Type::UINT64:return MPI_UINT64_T;
    case Type::INT64:return MPI_INT64_T;
    case Type::FLOAT:return MPI_FLOAT;
    case Type::DOUBLE:return MPI_DOUBLE;
    case Type::STRING:
    case Type::BINARY:
    case Type::FIXED_SIZE_BINARY: return MPI_BYTE;
      //todo: MPI does not support 16byte floats. We'll have to use a custom datatype for this later.
    case Type::HALF_FLOAT:
    case Type::DATE32:return MPI_UINT32_T;
    case Type::DATE64:return MPI_UINT64_T;
    case Type::TIMESTAMP:return MPI_UINT64_T;
    case Type::TIME32:return MPI_UINT32_T;
    case Type::TIME64:return MPI_UINT64_T;
    case Type::DECIMAL:
    case Type::DURATION:
    case Type::INTERVAL:
    case Type::LIST:
    case Type::FIXED_SIZE_LIST:
    case Type::EXTENSION:break;
  }
  return MPI_DATATYPE_NULL;
}

cylon::Status cylon::mpi::AllReduce(const void *send_buf,
                                    void *rcv_buf,
                                    const int count,
                                    const std::shared_ptr<cylon::DataType> &data_type,
                                    const cylon::net::ReduceOp reduce_op) {
  MPI_Datatype mpi_data_type = cylon::mpi::GetMPIDataType(data_type);
  MPI_Op mpi_op = cylon::mpi::GetMPIOp(reduce_op);

  if (mpi_data_type == MPI_DATATYPE_NULL || mpi_op == MPI_OP_NULL) {
    return cylon::Status(cylon::Code::NotImplemented, "Unknown data type or operation for MPI");
  }

  if (MPI_Allreduce(send_buf, rcv_buf, count, mpi_data_type, mpi_op, MPI_COMM_WORLD) == MPI_SUCCESS) {
    return cylon::Status::OK();
  } else {
    return cylon::Status(cylon::Code::ExecutionError, "MPI operation failed!");
  }
}
<|MERGE_RESOLUTION|>--- conflicted
+++ resolved
@@ -17,14 +17,6 @@
 
 MPI_Op cylon::mpi::GetMPIOp(cylon::net::ReduceOp reduce_op) {
   switch (reduce_op) {
-<<<<<<< HEAD
-    case cylon::net::SUM: return MPI_SUM;
-    case cylon::net::MIN: return MPI_MIN;
-    case cylon::net::MAX: return MPI_MAX;
-    case cylon::net::LAND: return MPI_LAND;
-    case cylon::net::LOR: return MPI_LOR;
-//    case cylon::PROD: return MPI_PROD;
-=======
     case net::SUM: return MPI_SUM;
     case net::MIN: return MPI_MIN;
     case net::MAX: return MPI_MAX;
@@ -33,7 +25,6 @@
     case net::LOR:return MPI_LOR;
     case net::BAND:return MPI_BAND;
     case net::BOR:return MPI_BOR;
->>>>>>> e378d1dc
     default: return MPI_OP_NULL;
   }
 }
