/*
 * Licensed under the Apache License, Version 2.0 (the "License");
 * you may not use this file except in compliance with the License.
 * You may obtain a copy of the License at
 *
 * http://www.apache.org/licenses/LICENSE-2.0
 *
 * Unless required by applicable law or agreed to in writing, software
 * distributed under the License is distributed on an "AS IS" BASIS,
 * WITHOUT WARRANTIES OR CONDITIONS OF ANY KIND, either express or implied.
 * See the License for the specific language governing permissions and
 * limitations under the License.
 */

#include <glog/logging.h>
#include <net/mpi/mpi_communicator.hpp>
#include <ctx/cylon_context.hpp>
#include <table.hpp>
#include <chrono>

/**
 * This example reads two csv files and does a union on them.
 */
int main(int argc, char *argv[]) {
  if (argc < 3) {
    LOG(ERROR) << "There should be two arguments with paths to csv files";
    return 1;
  }

  auto start_time = std::chrono::steady_clock::now();
  auto mpi_config = new cylon::net::MPIConfig();
  auto ctx = cylon::CylonContext::InitDistributed(mpi_config);

  std::shared_ptr<cylon::Table> first_table, second_table, unioned_table;
  auto read_options = cylon::io::config::CSVReadOptions().UseThreads(false).BlockSize(1 << 30);

<<<<<<< HEAD
  auto t1 = std::chrono::steady_clock::now();

  auto status1 = cylon::Table::FromCSV(ctx, "/tmp/csv1.csv", table1, read_options);
  auto t2 = std::chrono::steady_clock::now();
  LOG(INFO) << "Read table 1 in " << std::chrono::duration_cast<std::chrono::milliseconds>(t2 - t1).count() << "[ms]";

  t1 = std::chrono::steady_clock::now();
  auto status2 = cylon::Table::FromCSV(ctx, "/tmp/csv2.csv", table2, read_options);
  t2 = std::chrono::steady_clock::now();

  LOG(INFO) << "Read table 2 in " << std::chrono::duration_cast<std::chrono::milliseconds>(t2 - t1).count() << "[ms]";
  LOG(INFO) << "Done reading tables";

  t1 = std::chrono::steady_clock::now();
  std::vector<std::string> paths{"/tmp/csv2.csv", "/tmp/csv1.csv"};
  std::vector<std::shared_ptr<cylon::Table>> tables{table1, table2};
  auto status3 = cylon::Table::FromCSV(ctx, paths, tables, read_options);

  t2 = std::chrono::steady_clock::now();
  LOG(INFO) << "Read all in " << std::chrono::duration_cast<std::chrono::milliseconds>(t2 - t1).count() << "[ms]";

  if (status1.is_ok() && status2.is_ok()) {
    t1 = std::chrono::steady_clock::now();
    cylon::Status status = table1->DistributedUnion(table2, unioned);
    t2 = std::chrono::steady_clock::now();

    LOG(INFO) << "Done union tables " << status.get_msg();
    unioned->Print();
    LOG(INFO) << "Table 1 had : " << table1->Rows() << " and Table 2 had : " << table2->Rows() << ", Union has : "
              << unioned->Rows();
    LOG(INFO) << "Union done in " << std::chrono::duration_cast<std::chrono::milliseconds>(t2 - t1).count() << "[ms]";
  } else {
    LOG(INFO) << "Table reading has failed  : " << status1.get_msg() << ":" << status2.get_msg();
=======
  // read first table
  auto status = cylon::Table::FromCSV(ctx, argv[1], first_table, read_options);
  if (!status.is_ok()) {
    LOG(INFO) << "Table reading failed " << argv[1];
    ctx->Finalize();
    return 1;
  }
  // read second table
  status = cylon::Table::FromCSV(ctx, argv[2], second_table, read_options);
  if (!status.is_ok()) {
    LOG(INFO) << "Table reading failed " << argv[2];
    ctx->Finalize();
    return 1;
  }
  auto read_end_time = std::chrono::steady_clock::now();
  LOG(INFO) << "Read all in " << std::chrono::duration_cast<std::chrono::milliseconds>(
      read_end_time - start_time).count() << "[ms]";

  auto union_start_time = std::chrono::steady_clock::now();
  // apply union operation
  status = first_table->DistributedUnion(second_table, unioned_table);
  if (!status.is_ok()) {
    LOG(INFO) << "Union failed " << status.get_msg();
    ctx->Finalize();
    return 1;
>>>>>>> 9db29516
  }
  read_end_time = std::chrono::steady_clock::now();

  LOG(INFO) << "First table had : " << first_table->Rows() << " and Second table had : "
            << second_table->Rows() << ", Union has : "
            << unioned_table->Rows() << " rows";
  LOG(INFO) << "Union done in "
            << std::chrono::duration_cast<std::chrono::milliseconds>(read_end_time - union_start_time).count()
            << "[ms]";

  ctx->Finalize();
  auto end_time = std::chrono::steady_clock::now();
  LOG(INFO) << "Operation took : "
            << std::chrono::duration_cast<std::chrono::milliseconds>(end_time - start_time).count() << "[ms]";
  return 0;
}<|MERGE_RESOLUTION|>--- conflicted
+++ resolved
@@ -34,41 +34,6 @@
   std::shared_ptr<cylon::Table> first_table, second_table, unioned_table;
   auto read_options = cylon::io::config::CSVReadOptions().UseThreads(false).BlockSize(1 << 30);
 
-<<<<<<< HEAD
-  auto t1 = std::chrono::steady_clock::now();
-
-  auto status1 = cylon::Table::FromCSV(ctx, "/tmp/csv1.csv", table1, read_options);
-  auto t2 = std::chrono::steady_clock::now();
-  LOG(INFO) << "Read table 1 in " << std::chrono::duration_cast<std::chrono::milliseconds>(t2 - t1).count() << "[ms]";
-
-  t1 = std::chrono::steady_clock::now();
-  auto status2 = cylon::Table::FromCSV(ctx, "/tmp/csv2.csv", table2, read_options);
-  t2 = std::chrono::steady_clock::now();
-
-  LOG(INFO) << "Read table 2 in " << std::chrono::duration_cast<std::chrono::milliseconds>(t2 - t1).count() << "[ms]";
-  LOG(INFO) << "Done reading tables";
-
-  t1 = std::chrono::steady_clock::now();
-  std::vector<std::string> paths{"/tmp/csv2.csv", "/tmp/csv1.csv"};
-  std::vector<std::shared_ptr<cylon::Table>> tables{table1, table2};
-  auto status3 = cylon::Table::FromCSV(ctx, paths, tables, read_options);
-
-  t2 = std::chrono::steady_clock::now();
-  LOG(INFO) << "Read all in " << std::chrono::duration_cast<std::chrono::milliseconds>(t2 - t1).count() << "[ms]";
-
-  if (status1.is_ok() && status2.is_ok()) {
-    t1 = std::chrono::steady_clock::now();
-    cylon::Status status = table1->DistributedUnion(table2, unioned);
-    t2 = std::chrono::steady_clock::now();
-
-    LOG(INFO) << "Done union tables " << status.get_msg();
-    unioned->Print();
-    LOG(INFO) << "Table 1 had : " << table1->Rows() << " and Table 2 had : " << table2->Rows() << ", Union has : "
-              << unioned->Rows();
-    LOG(INFO) << "Union done in " << std::chrono::duration_cast<std::chrono::milliseconds>(t2 - t1).count() << "[ms]";
-  } else {
-    LOG(INFO) << "Table reading has failed  : " << status1.get_msg() << ":" << status2.get_msg();
-=======
   // read first table
   auto status = cylon::Table::FromCSV(ctx, argv[1], first_table, read_options);
   if (!status.is_ok()) {
@@ -94,7 +59,6 @@
     LOG(INFO) << "Union failed " << status.get_msg();
     ctx->Finalize();
     return 1;
->>>>>>> 9db29516
   }
   read_end_time = std::chrono::steady_clock::now();
 
