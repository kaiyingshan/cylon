##
# Licensed under the Apache License, Version 2.0 (the "License");
# you may not use this file except in compliance with the License.
# You may obtain a copy of the License at
#
# http://www.apache.org/licenses/LICENSE-2.0
#
# Unless required by applicable law or agreed to in writing, software
# distributed under the License is distributed on an "AS IS" BASIS,
# WITHOUT WARRANTIES OR CONDITIONS OF ANY KIND, either express or implied.
# See the License for the specific language governing permissions and
# limitations under the License.
##

set(ARROW_HOME ${CMAKE_BINARY_DIR}/arrow/install)
set(ARROW_ROOT ${CMAKE_BINARY_DIR}/arrow)

if (CYLON_PARQUET)
    set(PARQUET_ARGS " -DARROW_WITH_BROTLI=ON"
            " -DARROW_WITH_SNAPPY=ON"
            " -DARROW_WITH_ZLIB=ON"
            " -DARROW_PARQUET=ON")
else (CYLON_PARQUET)
    set(PARQUET_ARGS " -DARROW_WITH_BROTLI=OFF"
            " -DARROW_WITH_SNAPPY=OFF"
            " -DARROW_WITH_ZLIB=OFF"
            " -DARROW_PARQUET=OFF")
endif (CYLON_PARQUET)

set(ARROW_CMAKE_ARGS " -DARROW_WITH_LZ4=OFF"
        " -DARROW_WITH_ZSTD=OFF"
        " -DARROW_BUILD_STATIC=ON"
        " -DARROW_BUILD_SHARED=ON"
        " -DARROW_BUILD_TESTS=OFF"
        " -DARROW_TEST_LINKAGE=shared"
        " -DARROW_TEST_MEMCHECK=OFF"
        " -DARROW_BUILD_BENCHMARKS=OFF"
        " -DARROW_IPC=ON"
        " -DARROW_FLIGHT=OFF"
        " -DARROW_COMPUTE=ON"
        " -DARROW_CUDA=OFF"
        " -DARROW_JEMALLOC=OFF"
        " -DARROW_USE_GLOG=OFF"
        " -DARROW_DATASET=ON"
        " -DARROW_BUILD_UTILITIES=OFF"
        " -DARROW_HDFS=OFF"
        " -DCMAKE_VERBOSE_MAKEFILE=ON"
        " -DARROW_TENSORFLOW=OFF"
        " -DARROW_DATASET=OFF"
        " -DARROW_CSV=ON"
        " -DARROW_JSON=ON"
        " -DARROW_BOOST_USE_SHARED=OFF"
        ${PARQUET_ARGS}
        )

if (PYCYLON_BUILD)
<<<<<<< HEAD
    if(WIN32)
        list(APPEND ARROW_CMAKE_ARGS " -DARROW_PYTHON=${PYCYLON_BUILD}"
                " -DPYTHON_EXECUTABLE=${PYTHON_EXEC_PATH}/Scripts/python.exe"
                " -DBOOST_ROOT=C:/local/boost_1_77_0_b1_rc1")
    else()
        list(APPEND ARROW_CMAKE_ARGS " -DARROW_PYTHON=${PYCYLON_BUILD}"
        " -DPYTHON_EXECUTABLE=${PYTHON_EXEC_PATH}/bin/python3"
        )
    endif()
=======
    find_package(Python3 COMPONENTS Interpreter REQUIRED)
    message("Python Executable Path ${Python3_EXECUTABLE}")

    list(APPEND ARROW_CMAKE_ARGS " -DARROW_PYTHON=${PYCYLON_BUILD}"
            " -DPYTHON_EXECUTABLE=${Python3_EXECUTABLE}")
>>>>>>> 216758a2
endif (PYCYLON_BUILD)

message("CMake Source Dir :")
message(${CMAKE_SOURCE_DIR})
configure_file("${CMAKE_SOURCE_DIR}/CMake/Templates/Arrow.CMakeLists.txt.cmake"
        "${ARROW_ROOT}/CMakeLists.txt")

file(MAKE_DIRECTORY "${ARROW_ROOT}/build")
file(MAKE_DIRECTORY "${ARROW_ROOT}/install")

execute_process(
        COMMAND ${CMAKE_COMMAND} -G "${CMAKE_GENERATOR}" .
        RESULT_VARIABLE ARROW_CONFIG
        WORKING_DIRECTORY ${ARROW_ROOT})

if (ARROW_CONFIG)
    message(FATAL_ERROR "Configuring Arrow failed: " ${ARROW_CONFIG})
endif (ARROW_CONFIG)

set(PARALLEL_BUILD -j)
if ($ENV{PARALLEL_LEVEL})
    set(NUM_JOBS $ENV{PARALLEL_LEVEL})
    set(PARALLEL_BUILD "${PARALLEL_BUILD}${NUM_JOBS}")
endif ($ENV{PARALLEL_LEVEL})

execute_process(
        COMMAND ${CMAKE_COMMAND} --build ..
        RESULT_VARIABLE ARROW_BUILD
        WORKING_DIRECTORY ${ARROW_ROOT}/build)

if (ARROW_BUILD)
    message(FATAL_ERROR "Building Arrow failed: " ${ARROW_BUILD})
endif (ARROW_BUILD)

message(STATUS "Arrow installed here: " ${ARROW_ROOT}/install)
set(ARROW_LIBRARY_DIR "${ARROW_ROOT}/install/lib")
set(ARROW_INCLUDE_DIR "${ARROW_ROOT}/install/include")

# todo we may be able to remove these!
find_library(ARROW_LIB arrow
        NO_DEFAULT_PATH
        HINTS "${ARROW_LIBRARY_DIR}")
find_library(ARROW_PYTHON arrow_python
        NO_DEFAULT_PATH
        HINTS "${ARROW_LIBRARY_DIR}")

# find packages with the help of arrow Find*.cmake files
find_package(Arrow REQUIRED HINTS "${ARROW_LIBRARY_DIR}/cmake/arrow" CONFIGS FindArrow.cmake)

if (CYLON_PARQUET)
find_package(Parquet REQUIRED HINTS "${ARROW_LIBRARY_DIR}/cmake/arrow" CONFIGS FindParquet.cmake)
endif (CYLON_PARQUET)

if (PYCYLON_BUILD)
    find_package(arrow_python REQUIRED HINTS "${ARROW_LIBRARY_DIR}/cmake/arrow" CONFIGS FindArrowPython.cmake)
endif (PYCYLON_BUILD)

if (ARROW_LIB)
    message(STATUS "Arrow library: " ${ARROW_LIB})
    set(ARROW_FOUND TRUE)
endif (ARROW_LIB)

set(FLATBUFFERS_ROOT "${ARROW_ROOT}/build/flatbuffers_ep-prefix/src/flatbuffers_ep-install")

message(STATUS "FlatBuffers installed here: " ${FLATBUFFERS_ROOT})
set(FLATBUFFERS_INCLUDE_DIR "${FLATBUFFERS_ROOT}/include")
set(FLATBUFFERS_LIBRARY_DIR "${FLATBUFFERS_ROOT}/lib")

# todo we may be able to remove these!
if (CYLON_PARQUET)
    # todo handle windows
    if(APPLE)
      set(PARQUET_LIB ${ARROW_HOME}/lib/libparquet.dylib)
    else()
      set(PARQUET_LIB ${ARROW_HOME}/lib/libparquet.so)
    endif()
endif (CYLON_PARQUET)

add_definitions(-DARROW_METADATA_V4)<|MERGE_RESOLUTION|>--- conflicted
+++ resolved
@@ -54,23 +54,17 @@
         )
 
 if (PYCYLON_BUILD)
-<<<<<<< HEAD
+    find_package(Python3 COMPONENTS Interpreter REQUIRED)
+    message("Python Executable Path ${Python3_EXECUTABLE}")
     if(WIN32)
         list(APPEND ARROW_CMAKE_ARGS " -DARROW_PYTHON=${PYCYLON_BUILD}"
-                " -DPYTHON_EXECUTABLE=${PYTHON_EXEC_PATH}/Scripts/python.exe"
+                " -DPYTHON_EXECUTABLE=${Python3_EXECUTABLE}"
                 " -DBOOST_ROOT=C:/local/boost_1_77_0_b1_rc1")
     else()
         list(APPEND ARROW_CMAKE_ARGS " -DARROW_PYTHON=${PYCYLON_BUILD}"
-        " -DPYTHON_EXECUTABLE=${PYTHON_EXEC_PATH}/bin/python3"
-        )
+                " -DPYTHON_EXECUTABLE=${Python3_EXECUTABLE}"
+                )
     endif()
-=======
-    find_package(Python3 COMPONENTS Interpreter REQUIRED)
-    message("Python Executable Path ${Python3_EXECUTABLE}")
-
-    list(APPEND ARROW_CMAKE_ARGS " -DARROW_PYTHON=${PYCYLON_BUILD}"
-            " -DPYTHON_EXECUTABLE=${Python3_EXECUTABLE}")
->>>>>>> 216758a2
 endif (PYCYLON_BUILD)
 
 message("CMake Source Dir :")
