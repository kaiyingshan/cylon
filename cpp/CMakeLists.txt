--- conflicted
+++ resolved
@@ -67,7 +67,6 @@
     message(FATAL_ERROR "Unknown CMAKE_BUILD_TYPE ${CMAKE_BUILD_TYPE}! Exiting...")
 endif ()
 
-<<<<<<< HEAD
 ## PyCylon build
 if (PYCYLON_BUILD)
     message("Cylon Python Build [READ] ${PYCYLON_BUILD}")
@@ -76,14 +75,11 @@
     set(PYCYLON_BUILD OFF)
 endif ()
 
-=======
->>>>>>> 216758a2
 # C++ standard
 SET(CMAKE_CXX_STANDARD 14)
 SET(CMAKE_CXX_STANDARD_REQUIRED ON)
 SET(CMAKE_CXX_EXTENSIONS OFF)
 SET(GCC_ABI_COMPILE_FLAGS "-D_GLIBCXX_USE_CXX11_ABI=0")
-# add_compile_options(-Wall -Wextra -W) # -Wextra
 if (NOT HAVE_EXCLUSIVE_SCAN)
     add_definitions(-DNEED_EXCLUSIVE_SCAN)
 endif ()
@@ -159,16 +155,10 @@
 include_directories(SYSTEM ${MPI_CXX_INCLUDE_PATH})
 
 # glog, if conda build, we will get glog from conda instead of building ourselves
-<<<<<<< HEAD
-if(CONDA_INCLUDE_DIRS)
+if (CONDA_INCLUDE_DIRS)
     find_package (glog 0.5.0 REQUIRED)
     set(GLOG_LIBRARIES glog::glog)
 else()
-=======
-if (CONDA_INCLUDE_DIRS)
-    set(GLOG_LIBRARIES glog)
-else ()
->>>>>>> 216758a2
     option(WITH_GFLAGS "Use gflags" ON)
     SET(WITH_GFLAGS OFF)
     include(ConfigureGlog)
@@ -194,7 +184,6 @@
     endif ()
     return()
 endif ()
-
 
 # parquet
 option(CYLON_PARQUET "Build Cylon with Parquet functionalities" OFF)
@@ -288,24 +277,6 @@
 
 # installing arrow files
 if (${ARROW_BUILD_TYPE} STREQUAL "SOURCE")
-<<<<<<< HEAD
-    install(DIRECTORY ${CMAKE_BINARY_DIR}/arrow/install/include/arrow DESTINATION include)
-    IF(WIN32)
-        install(FILES ${CMAKE_BINARY_DIR}/arrow/install/lib/arrow.lib DESTINATION lib)
-        install(FILES ${CMAKE_BINARY_DIR}/arrow/install/lib/arrow_bundled_dependencies.lib DESTINATION lib)
-        install(FILES ${CMAKE_BINARY_DIR}/arrow/install/lib/arrow_static.lib DESTINATION lib)
-    ELIF(APPLE)
-        install(FILES ${CMAKE_BINARY_DIR}/arrow/install/lib/libarrow.dylib DESTINATION lib)
-        install(FILES ${CMAKE_BINARY_DIR}/arrow/install/lib/libarrow.400.dylib DESTINATION lib)
-        install(FILES ${CMAKE_BINARY_DIR}/arrow/install/lib/libarrow.400.0.0.dylib DESTINATION lib)
-        install(FILES ${CMAKE_BINARY_DIR}/arrow/install/lib/libarrow.a DESTINATION lib)
-    ELSE()
-        install(FILES ${CMAKE_BINARY_DIR}/arrow/install/lib/libarrow.so DESTINATION lib)
-        install(FILES ${CMAKE_BINARY_DIR}/arrow/install/lib/libarrow.so.400 DESTINATION lib)
-        install(FILES ${CMAKE_BINARY_DIR}/arrow/install/lib/libarrow.so.400.0.0 DESTINATION lib)
-        install(FILES ${CMAKE_BINARY_DIR}/arrow/install/lib/libarrow.a DESTINATION lib)
-    ENDIF()
-=======
     #    Following variables will be populated by FindPackage(Arrow...) in ConfigureArrow.cmake
     message(STATUS "Arrow include dir: ${ARROW_INCLUDE_DIR}")
     message(STATUS "Arrow libs: ${ARROW_SHARED_LIB} ${ARROW_STATIC_LIB}")
@@ -342,7 +313,6 @@
                 DESTINATION lib)
     endif ()
 
->>>>>>> 216758a2
 endif ()
 
 if (CYLON_WITH_TEST)
