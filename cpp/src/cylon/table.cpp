/*
 * Licensed under the Apache License, Version 2.0 (the "License");
 * you may not use this file except in compliance with the License.
 * You may obtain a copy of the License at
 *
 * http://www.apache.org/licenses/LICENSE-2.0
 *
 * Unless required by applicable law or agreed to in writing, software
 * distributed under the License is distributed on an "AS IS" BASIS,
 * WITHOUT WARRANTIES OR CONDITIONS OF ANY KIND, either express or implied.
 * See the License for the specific language governing permissions and
 * limitations under the License.
 */

#include <glog/logging.h>
#include <arrow/compute/api.h>
#include <arrow/table.h>

#include <fstream>
#include <future>
#include <memory>
#include <unordered_map>
#include <iostream>

#include <cylon/table.hpp>
#include <cylon/join/join_utils.hpp>
#include <cylon/arrow/arrow_all_to_all.hpp>
#include <cylon/arrow/arrow_comparator.hpp>
#include <cylon/arrow/arrow_types.hpp>
#include <cylon/ctx/arrow_memory_pool_utils.hpp>
#include <cylon/io/arrow_io.hpp>
#include <cylon/join/join.hpp>
#include <cylon/partition/partition.hpp>
#include <cylon/table_api_extended.hpp>
#include <cylon/thridparty/flat_hash_map/bytell_hash_map.hpp>
#include <cylon/util/arrow_utils.hpp>
#include <cylon/util/macros.hpp>
#include <cylon/util/to_string.hpp>
#include <cylon/util/arrow_utils.hpp>
#include <cylon/repartition.hpp>
#include <cylon/net/mpi/mpi_operations.hpp>
#include <cylon/net/mpi/mpi_communicator.hpp>
#include <cylon/serialize/table_serialize.hpp>

namespace cylon {

/**
 * creates an Arrow array based on col_idx, filtered by row_indices
 * @param ctx
 * @param table
 * @param col_idx
 * @param row_indices
 * @param array_vector
 * @return
 */
Status PrepareArray(std::shared_ptr<cylon::CylonContext> &ctx,
                    const std::shared_ptr<arrow::Table> &table, const int32_t col_idx,
                    const std::vector<int64_t> &row_indices, arrow::ArrayVector &array_vector) {
  std::shared_ptr<arrow::Array> destination_col_array;
  arrow::Status ar_status =
      cylon::util::copy_array_by_indices(row_indices,
                                         cylon::util::GetChunkOrEmptyArray(table->column(col_idx),
                                                                           0),
                                         &destination_col_array,
                                         cylon::ToArrowPool(ctx));
  if (ar_status != arrow::Status::OK()) {
    LOG(FATAL) << "Failed while copying a column to the final table from tables."
               << ar_status.ToString();
    return Status(static_cast<int>(ar_status.code()), ar_status.message());
  }
  array_vector.push_back(destination_col_array);
  return Status::OK();
}
  
static inline Status all_to_all_arrow_tables(const std::shared_ptr<CylonContext> &ctx,
                                             const std::shared_ptr<arrow::Schema> &schema,
                                             const std::vector<std::shared_ptr<arrow::Table>> &partitioned_tables,
                                             std::shared_ptr<arrow::Table> &table_out) {
  const auto &neighbours = ctx->GetNeighbours(true);
  std::vector<std::shared_ptr<arrow::Table>> received_tables;
  received_tables.reserve(neighbours.size());

  // define call back to catch the receiving tables
  ArrowCallback arrow_callback =
      [&received_tables](int source, const std::shared_ptr<arrow::Table> &table_, int reference) {
        CYLON_UNUSED(source);
        CYLON_UNUSED(reference);
        received_tables.push_back(table_);
        return true;
      };

  // doing all to all communication to exchange tables
  cylon::ArrowAllToAll all_to_all(ctx, neighbours, neighbours, ctx->GetNextSequence(),
                                  arrow_callback, schema);

  // if world size == partitions, simply send paritions based on index
  const int world_size = ctx->GetWorldSize(),
      num_partitions = (int) partitioned_tables.size(),
      rank = ctx->GetRank();
  if (world_size == num_partitions) {
    for (int i = 0; i < num_partitions; i++) {
      if (i != rank) {
        all_to_all.insert(partitioned_tables[i], i);
      } else {
        received_tables.push_back(partitioned_tables[i]);
      }
    }
  } else {  // divide partitions to world_size potions and send accordingly
    for (int i = 0; i < num_partitions; i++) {
      int target = i * world_size / num_partitions;
      if (target != rank) {
        all_to_all.insert(partitioned_tables[i], target);
      } else {
        received_tables.push_back(partitioned_tables[i]);
      }
    }
  }

  // now complete the communication
  all_to_all.finish();
  while (!all_to_all.isComplete()) {
  }
  all_to_all.close();

  /*  // now clear locally partitioned tables
  partitioned_tables.clear();*/

  // now we have the final set of tables
//  LOG(INFO) << "Concatenating tables, Num of tables :  " << received_tables.size();
  CYLON_ASSIGN_OR_RAISE(auto concat, arrow::ConcatenateTables(received_tables))
//  LOG(INFO) << "Done concatenating tables, rows :  " << concat->num_rows();

  CYLON_ASSIGN_OR_RAISE(table_out, concat->CombineChunks(cylon::ToArrowPool(ctx)))
  return Status::OK();
}

// entries from each RANK are separated
static inline Status all_to_all_arrow_tables_result_separated(const std::shared_ptr<CylonContext> &ctx,
                                             const std::shared_ptr<arrow::Schema> &schema,
                                             const std::vector<std::shared_ptr<arrow::Table>> &partitioned_tables,
                                             std::vector<std::shared_ptr<Table>> &table_out) {
  const auto &neighbours = ctx->GetNeighbours(true);
  std::vector<std::shared_ptr<arrow::Table>> received_tables;
  received_tables.resize(ctx->GetWorldSize());

  // define call back to catch the receiving tables
  ArrowCallback arrow_callback =
      [&received_tables, &ctx](int source, const std::shared_ptr<arrow::Table> &table_, int reference) {
        CYLON_UNUSED(reference);
        received_tables[source] = table_;
        return true;
      };

  // doing all to all communication to exchange tables
  cylon::ArrowAllToAll all_to_all(ctx, neighbours, neighbours, ctx->GetNextSequence(),
                                  arrow_callback, schema);

  // if world size == partitions, simply send paritions based on index
  const int world_size = ctx->GetWorldSize(),
      num_partitions = (int) partitioned_tables.size(),
      rank = ctx->GetRank();
  if (world_size == num_partitions) {
    for (int i = 0; i < num_partitions; i++) {
      if (i != rank) {
        all_to_all.insert(partitioned_tables[i], i);
      } else {
        received_tables[i] = partitioned_tables[i];
      }
    }
  } else {  // divide partitions to world_size potions and send accordingly
    for (int i = 0; i < num_partitions; i++) {
      int target = i * world_size / num_partitions;
      if (target != rank) {
        all_to_all.insert(partitioned_tables[i], target);
      } else {
        received_tables[i] = partitioned_tables[i];
      }
    }
  }

  // now complete the communication
  all_to_all.finish();
  while (!all_to_all.isComplete()) {
  }
  all_to_all.close();

  /*  // now clear locally partitioned tables
  partitioned_tables.clear();*/

  // now we have the final set of tables
//  LOG(INFO) << "Concatenating tables, Num of tables :  " << received_tables.size();
  table_out.reserve(received_tables.size() - 1);
//  LOG(INFO) << "Done concatenating tables, rows :  " << concat->num_rows();
  for(int i = 0; i < received_tables.size(); i++) {
    if(received_tables[i]->num_rows() > 0) {
      auto temp = std::make_shared<Table>(ctx, received_tables[i]->CombineChunks(cylon::ToArrowPool(ctx)).ValueOrDie());
      table_out.push_back(temp);
    }
  }

  return Status::OK();
}

/**
 * output rows order by rank number
 */
static inline Status all_to_all_arrow_tables_preserve_order(const std::shared_ptr<CylonContext> &ctx,
                                                            const std::shared_ptr<arrow::Schema> &schema,
                                                            const std::vector<std::shared_ptr<arrow::Table>> &partitioned_tables,
                                                            std::shared_ptr<arrow::Table> &table_out) {
  const auto &neighbours = ctx->GetNeighbours(true);

  // here we expect that only a few processes will send to one process
  // so we use a tree map instead of using a vector with size of number of processes
  std::vector<std::shared_ptr<arrow::Table>> received_tables;
  std::map<int, std::shared_ptr<arrow::Table>> received_tables_mp;
  received_tables.reserve(neighbours.size());

  // define call back to catch the receiving tables
  ArrowCallback arrow_callback =
      [&received_tables_mp](int source,
                            const std::shared_ptr<arrow::Table> &table_,
                            int reference) {
        CYLON_UNUSED(reference);
        received_tables_mp[source] = table_;
        return true;
      };

  // doing all to all communication to exchange tables
  cylon::ArrowAllToAll all_to_all(ctx, neighbours, neighbours, ctx->GetNextSequence(),
                                  arrow_callback, schema);

  // if world size == partitions, simply send paritions based on index
  const size_t world_size = (size_t) ctx->GetWorldSize(),
      num_partitions = partitioned_tables.size(),
      rank = ctx->GetRank();
  if (world_size == num_partitions) {
    for (size_t i = 0; i < partitioned_tables.size(); i++) {
      if (i != rank) {
        all_to_all.insert(partitioned_tables[i], i);
      } else {
        received_tables_mp[i] = partitioned_tables[i];
      }
    }
  } else {  // divide parititions to world_size potions and send accordingly
    for (size_t i = 0; i < partitioned_tables.size(); i++) {
      size_t target = i * world_size / num_partitions;
      if (target != rank) {
        all_to_all.insert(partitioned_tables[i], target);
      } else {
        received_tables_mp[i] = partitioned_tables[i];
      }
    }
  }

  // now complete the communication
  all_to_all.finish();
  while (!all_to_all.isComplete()) {
  }
  all_to_all.close();

  for (auto &p: received_tables_mp) {
    received_tables.push_back(p.second);
  }

  /*  // now clear locally partitioned tables
  partitioned_tables.clear();*/

  // now we have the final set of tables
  LOG(INFO) << "Concatenating tables, Num of tables :  " << received_tables.size();
  CYLON_ASSIGN_OR_RAISE(table_out, arrow::ConcatenateTables(received_tables));
  LOG(INFO) << "Done concatenating tables, rows :  " << table_out->num_rows();

  return Status::OK();
}

template<typename T>
// T is int32_t or const std::vector<int32_t>&
static inline Status shuffle_table_by_hashing(const std::shared_ptr<CylonContext> &ctx,
                                              const std::shared_ptr<Table> &table,
                                              const T &hash_column,
                                              std::shared_ptr<arrow::Table> &table_out) {
  // partition the tables locally
  std::vector<uint32_t> outPartitions, counts;
  int no_of_partitions = ctx->GetWorldSize();
  RETURN_CYLON_STATUS_IF_FAILED(
      MapToHashPartitions(table, hash_column, no_of_partitions, outPartitions, counts));

  std::vector<std::shared_ptr<arrow::Table>> partitioned_tables;
  RETURN_CYLON_STATUS_IF_FAILED(
      Split(table, no_of_partitions, outPartitions, counts, partitioned_tables));

  std::shared_ptr<arrow::Schema> schema = table->get_table()->schema();
  // we are going to free if retain is set to false
  if (!table->IsRetain()) {
    const_cast<std::shared_ptr<Table> &>(table).reset();
  }

  return all_to_all_arrow_tables(ctx, schema, partitioned_tables, table_out);
}

template<typename T>
// T is int32_t or const std::vector<int32_t>&
static inline Status shuffle_two_tables_by_hashing(const std::shared_ptr<cylon::CylonContext> &ctx,
                                                   const std::shared_ptr<Table> &left_table,
                                                   const T &left_hash_column,
                                                   const std::shared_ptr<Table> &right_table,
                                                   const T &right_hash_column,
                                                   std::shared_ptr<arrow::Table> &left_table_out,
                                                   std::shared_ptr<arrow::Table> &right_table_out) {
  LOG(INFO) << "Shuffling two tables with total rows : "
            << left_table->Rows() + right_table->Rows();
  auto t1 = std::chrono::high_resolution_clock::now();
  RETURN_CYLON_STATUS_IF_FAILED(
      shuffle_table_by_hashing(ctx, left_table, left_hash_column, left_table_out));

  auto t2 = std::chrono::high_resolution_clock::now();
  LOG(INFO) << "Left shuffle time : "
            << std::chrono::duration_cast<std::chrono::milliseconds>(t2 - t1).count();

  RETURN_CYLON_STATUS_IF_FAILED(
      shuffle_table_by_hashing(ctx, right_table, right_hash_column, right_table_out));

  auto t3 = std::chrono::high_resolution_clock::now();
  LOG(INFO) << "Right shuffle time : "
            << std::chrono::duration_cast<std::chrono::milliseconds>(t3 - t2).count();

  return Status::OK();
}

Status FromCSV(const std::shared_ptr<CylonContext> &ctx, const std::string &path,
               std::shared_ptr<Table> &tableOut, const cylon::io::config::CSVReadOptions &options) {
  arrow::Result<std::shared_ptr<arrow::Table>> result = cylon::io::read_csv(ctx, path, options);
  if (result.ok()) {
    std::shared_ptr<arrow::Table> &table = result.ValueOrDie();
    if (table->column(0)->chunks().size() > 1) {
      const auto &combine_res = table->CombineChunks(ToArrowPool(ctx));
      if (!combine_res.ok()) {
        return Status(static_cast<int>(combine_res.status().code()),
                      combine_res.status().message());
      }
      table = combine_res.ValueOrDie();
    }
    // slice the table if required
    if (options.IsSlice() && ctx->GetWorldSize() > 1) {
      int32_t rows_per_worker = table->num_rows() / ctx->GetWorldSize();
      int32_t remainder = table->num_rows() % ctx->GetWorldSize();

      // first few workers will balance out the remainder
      int32_t balancer = 0;
      if (remainder != 0 && ctx->GetRank() < remainder) {
        balancer = 1;
      }

      // start index should offset the balanced out rows by previous workers
      int32_t offset = ctx->GetRank();
      if (ctx->GetRank() >= remainder) {
        offset = remainder;
      }

      int32_t starting_index = (ctx->GetRank() * rows_per_worker) + offset;
      table = table->Slice(starting_index, rows_per_worker + balancer);
    }
    tableOut = std::make_shared<Table>(ctx, table);
    return Status::OK();
  }
  return Status(Code::IOError, result.status().message());
}

Status Table::FromArrowTable(const std::shared_ptr<CylonContext> &ctx,
                             std::shared_ptr<arrow::Table> table,
                             std::shared_ptr<Table> &tableOut) {
  RETURN_CYLON_STATUS_IF_FAILED(tarrow::CheckSupportedTypes(table));
  tableOut = std::make_shared<Table>(ctx, std::move(table));
  return Status::OK();
}

Status Table::FromColumns(const std::shared_ptr<CylonContext> &ctx,
                          const std::vector<std::shared_ptr<Column>> &columns,
                          std::shared_ptr<Table> &tableOut) {
  arrow::SchemaBuilder schema_builder;
  arrow::ChunkedArrayVector arrays;

  for (const auto &col: columns) {
    const auto &data_type = col->GetDataType();
    const auto &field = arrow::field(col->GetID(), cylon::tarrow::ToArrowType(data_type));
    RETURN_CYLON_STATUS_IF_ARROW_FAILED(schema_builder.AddField(field));
    arrays.push_back(col->GetColumnData());
  }

  CYLON_ASSIGN_OR_RAISE(auto schema, schema_builder.Finish());

  auto table = arrow::Table::Make(std::move(schema), std::move(arrays));

  RETURN_CYLON_STATUS_IF_FAILED(tarrow::CheckSupportedTypes(table));

  return Table::FromArrowTable(ctx, std::move(table), tableOut);
}

Status WriteCSV(const std::shared_ptr<Table> &table, const std::string &path,
                const cylon::io::config::CSVWriteOptions &options) {
  std::ofstream out_csv;
  out_csv.open(path);
  Status status = table->PrintToOStream(
      0, table->get_table()->num_columns(), 0, table->get_table()->num_rows(), out_csv,
      options.GetDelimiter(), options.IsOverrideColumnNames(), options.GetColumnNames());
  out_csv.close();
  return status;
}

int Table::Columns() const { return table_->num_columns(); }

std::vector<std::string> Table::ColumnNames() { return table_->ColumnNames(); }

int64_t Table::Rows() const { return table_->num_rows(); }

bool Table::Empty() const { return table_->num_rows() == 0; }

void Table::Print() const { Print(0, this->Rows(), 0, this->Columns()); }

void Table::Print(int row1, int row2, int col1, int col2) const {
  PrintToOStream(col1, col2, row1, row2, std::cout);
}

Status Merge(const std::vector<std::shared_ptr<cylon::Table>> &ctables,
             std::shared_ptr<Table> &tableOut) {
  if (!ctables.empty()) {
    std::vector<std::shared_ptr<arrow::Table>> tables;
    tables.reserve(ctables.size());
    for (const auto &t: ctables) {
      if (t->Rows()) {
        std::shared_ptr<arrow::Table> arrow;
        t->ToArrowTable(arrow);
        tables.push_back(std::move(arrow));
      }
    }

    const auto &ctx = ctables[0]->GetContext();
    const auto &concat_res = arrow::ConcatenateTables(tables);
    RETURN_CYLON_STATUS_IF_ARROW_FAILED(concat_res.status());

    auto combined_res = concat_res.ValueOrDie()->CombineChunks(cylon::ToArrowPool(ctx));
    RETURN_CYLON_STATUS_IF_ARROW_FAILED(combined_res.status());

    tableOut = std::make_shared<cylon::Table>(ctx, combined_res.ValueOrDie());
    return Status::OK();
  } else {
    return Status(Code::Invalid, "empty vector passed onto merge");
  }
}

Status Sort(const std::shared_ptr<Table> &table, int sort_column,
            std::shared_ptr<cylon::Table> &out, bool ascending) {
  std::shared_ptr<arrow::Table> sorted_table;
  const auto &table_ = table->get_table();
  const auto &ctx = table->GetContext();
  auto pool = cylon::ToArrowPool(ctx);

  // if num_rows is 0 or 1, we dont need to sort
  if (table->Rows() < 2) {
    RETURN_CYLON_STATUS_IF_ARROW_FAILED(util::Duplicate(table_, pool, sorted_table));
  }

  RETURN_CYLON_STATUS_IF_ARROW_FAILED(
      util::SortTable(table_, sort_column, pool, sorted_table, ascending));
  return Table::FromArrowTable(ctx, sorted_table, out);
}

Status Sort(const std::shared_ptr<Table> &table, const std::vector<int32_t> &sort_columns,
            std::shared_ptr<cylon::Table> &out, bool ascending) {
  const std::vector<bool> sort_direction(sort_columns.size(), ascending);
  return Sort(table, sort_columns, out, sort_direction);
}

Status Sort(const std::shared_ptr<Table> &table, const std::vector<int32_t> &sort_columns,
            std::shared_ptr<cylon::Table> &out, const std::vector<bool> &sort_direction) {
  // if single index sort is passed
  if (sort_columns.size() == 1) {
    return Sort(table, sort_columns[0], out, sort_direction[0]);
  }

  std::shared_ptr<arrow::Table> sorted_table;
  auto table_ = table->get_table();
  const auto &ctx = table->GetContext();
  auto pool = cylon::ToArrowPool(ctx);

  // if num_rows is 0 or 1, we dont need to sort
  if (table->Rows() < 2) {
    RETURN_CYLON_STATUS_IF_ARROW_FAILED(util::Duplicate(table_, pool, sorted_table));
  }

  RETURN_CYLON_STATUS_IF_ARROW_FAILED(cylon::util::SortTableMultiColumns(table_,
                                                                         sort_columns,
                                                                         pool,
                                                                         sorted_table,
                                                                         sort_direction));
  return Table::FromArrowTable(ctx, sorted_table, out);
}

Status SampleTableUniform(const std::shared_ptr<Table> &local_sorted, 
                          int num_samples,
                          std::shared_ptr<Table>& sample_result,
                          const std::shared_ptr<CylonContext>& ctx) {
  auto pool = cylon::ToArrowPool(ctx);

  if(local_sorted->Rows() == 0 || num_samples == 0) {
    std::shared_ptr<arrow::Table> output;
    RETURN_CYLON_STATUS_IF_ARROW_FAILED(util::CreateEmptyTable(local_sorted->get_table()->schema(),
                               &output, pool));
    sample_result = std::make_shared<Table>(ctx, output);
    return Status::OK();
  }

  float step = local_sorted->Rows() / (num_samples + 1.0);
  float acc = step;
  arrow::Int64Builder filter(pool);
  RETURN_CYLON_STATUS_IF_ARROW_FAILED(filter.Reserve(num_samples));

  for(int i = 0; i < num_samples; i++) {
    filter.Append(acc);
    acc += step;
  }

  CYLON_ASSIGN_OR_RAISE(auto take_arr, filter.Finish());
  CYLON_ASSIGN_OR_RAISE(auto take_res, (arrow::compute::Take(local_sorted->get_table(), take_arr)));
  sample_result = std::make_shared<Table>(ctx, take_res.table());

  return Status::OK();
}

template<typename T>
static int CompareRows(const std::vector<std::unique_ptr<T>>& comparators,
                      int64_t idx_a, int64_t idx_b) { // TODO: priority & direction
  int sz = comparators.size();
  if(std::is_same<T, cylon::DualArrayIndexComparator>::value) {
    idx_b |= (int64_t)1 << 63;
  }
  for(int i = 0; i < sz; i++) {
    int result = comparators[i]->compare(idx_a, idx_b);
    if(result == 0) continue;
    return result;
  }
  return 0;
}

Status MergeSortedTable(const std::vector<std::shared_ptr<Table>>& tables,
                        const std::vector<int>& sort_columns,
                        const std::vector<bool>& sort_orders,
                        std::shared_ptr<Table>& out) {
  std::shared_ptr<Table> concatenated;
  std::vector<int64_t> table_indices(tables.size()), table_end_indices(tables.size());
  int acc = 0;
  for(int i = 0; i < table_indices.size(); i++) {
    table_indices[i] = acc;
    acc += tables[i]->Rows();
    table_end_indices[i] = acc;
  }

  RETURN_CYLON_STATUS_IF_FAILED(Merge(tables, concatenated));

  std::vector<std::unique_ptr<cylon::ArrayIndexComparator>> comparators(sort_columns.size());
  for(int64_t i = 0; i < sort_columns.size(); i++) {
    std::unique_ptr<cylon::ArrayIndexComparator> comp;
    CreateArrayIndexComparator(
      cylon::util::GetChunkOrEmptyArray(concatenated->get_table()->column(sort_columns[i]), 0), &comp, sort_orders[i]
    );
    comparators[i] = std::move(comp);
  }

  auto comp = [&](int a, int b) { // a and b are index of table in `tables`
    int64_t a_idx = table_indices[a], b_idx = table_indices[b];
    bool temp = CompareRows(comparators, a, b) > 0;
    return CompareRows(comparators, a_idx, b_idx) > 0;
  };

  std::priority_queue<int, std::vector<int>, decltype(comp)> pq(comp);

  for(int i = 0; i < tables.size(); i++) {
    if(table_indices[i] < table_end_indices[i]) {
      pq.push(i);
    }
  }

  auto ctx = concatenated->GetContext();
  auto pool = cylon::ToArrowPool(ctx);
  arrow::Int64Builder filter(pool);
  RETURN_CYLON_STATUS_IF_ARROW_FAILED(filter.Reserve(concatenated->Rows()));

  std::vector<int> temp_v;

  while(!pq.empty()) {
    int t = pq.top();
    pq.pop();
    // std::cout<<table_indices[t]<<std::endl;
    temp_v.push_back(table_indices[t]);
    filter.UnsafeAppend(table_indices[t]);
    table_indices[t] += 1;
    if(table_indices[t] < table_end_indices[t]) {
      pq.push(t);
    }
  }
  
  CYLON_ASSIGN_OR_RAISE(auto take_arr, filter.Finish());
  CYLON_ASSIGN_OR_RAISE(auto take_res, (arrow::compute::Take(concatenated->get_table(), take_arr)));

  out = std::make_shared<Table>(ctx, take_res.table());

  return Status::OK();
}

Status DetermineSplitPoints(const std::vector<std::shared_ptr<Table>>& gathered_tables_include_root,
                            const std::vector<int>& sort_columns,
                            const std::vector<bool>& sort_orders,
                            std::shared_ptr<Table>& split_points, 
                            const std::shared_ptr<CylonContext>& ctx) {
  std::shared_ptr<Table> merged_table;
  RETURN_CYLON_STATUS_IF_FAILED(
    MergeSortedTable(gathered_tables_include_root, sort_columns, sort_orders, merged_table));

  int num_split_points = std::min(merged_table->Rows(), (int64_t)ctx->GetWorldSize() - 1);

  RETURN_CYLON_STATUS_IF_FAILED(SampleTableUniform(merged_table, num_split_points, split_points, ctx));

  return Status::OK();
}

Status GetSplitPoints(std::shared_ptr<Table>& sample_result,
                      const std::vector<int>& sort_columns,
                      const std::vector<bool>& sort_orders,
                      int num_split_points,
                      std::shared_ptr<Table>& split_points) {
  auto ctx = sample_result->GetContext();

  std::vector<std::shared_ptr<cylon::Table>> gather_results;
  net::MPISyncCommunicator comm;
  RETURN_CYLON_STATUS_IF_FAILED(comm.AllGather(sample_result, &gather_results));
  
  if (ctx->GetRank() == 0) {
      RETURN_CYLON_STATUS_IF_FAILED(
              DetermineSplitPoints(gather_results, sort_columns, sort_orders, split_points, sample_result->GetContext())); 
  }

  RETURN_CYLON_STATUS_IF_FAILED(comm.Bcast(sample_result->GetContext(), &split_points, 0));

  return Status::OK();
}


// return (index of) first element that is not less than the target element
int64_t tableBinarySearch(const std::shared_ptr<Table>& split_points, 
                          const std::shared_ptr<Table>& sorted_table,
                          const std::vector<std::unique_ptr<cylon::DualArrayIndexComparator>>& comparators,
                          int64_t split_point_idx, int64_t l) {
  int64_t r = sorted_table->Rows() - 1;
  int L = l;

  while(r >= l) {
    int64_t m = (l + r) / 2;
    int compare_result_1 = CompareRows(comparators, m, split_point_idx);
    int compare_result_2 = m == L ? -1 : CompareRows(comparators, m - 1 , split_point_idx);
    if(compare_result_1 >= 0 && compare_result_2 < 0) return m;
    else if(compare_result_1 < 0) {
      l = m + 1;
    } else {
      r = m - 1;
    }
  }

  return sorted_table->Rows();
}

Status GetSplitPointIndices(const std::shared_ptr<Table>& split_points, 
                            const std::shared_ptr<Table>& sorted_table,
                            const std::vector<int>& sort_columns,
                            const std::vector<bool>& sort_order,
                            std::vector<uint32_t>& target_partition,
                            std::vector<uint32_t>& partition_hist) {
  // binary search
  int num_split_points = split_points->Rows();

  auto arrow_sorted_table = sorted_table->get_table();
  auto arrow_split_points = split_points->get_table();

  arrow_sorted_table->CombineChunks(ToArrowPool(sorted_table->GetContext()));
  arrow_split_points->CombineChunks(ToArrowPool(sorted_table->GetContext()));

  std::vector<std::unique_ptr<cylon::DualArrayIndexComparator>> comparators(sort_columns.size());
  for(int64_t i = 0; i < sort_columns.size(); i++) {
    std::unique_ptr<cylon::DualArrayIndexComparator> comp;
    RETURN_CYLON_STATUS_IF_FAILED(CreateDualArrayIndexComparator(
      cylon::util::GetChunkOrEmptyArray(arrow_sorted_table->column(sort_columns[i]), 0), 
      cylon::util::GetChunkOrEmptyArray(arrow_split_points->column(sort_columns[i]), 0), &comp, sort_order[i]
    ));

    comparators[i] = std::move(comp);
  }

  int64_t num_rows = sorted_table->Rows();
  target_partition.resize(num_rows);
  partition_hist.resize(num_split_points + 1);
  int64_t l_idx = 0;

  for(int64_t i = 0; i < num_split_points; i++) {
    int64_t idx = tableBinarySearch(split_points, sorted_table, comparators, i, l_idx);
    std::fill(target_partition.begin() + l_idx, target_partition.begin() + idx, i);
    partition_hist[i] = idx - l_idx;
    l_idx = idx;
  }

  std::fill(target_partition.begin() + l_idx, target_partition.end(), num_split_points);
  partition_hist[num_split_points] = num_rows - l_idx;

  return Status::OK();
}

/**
 * perform distributed sort on provided table
 * @param table
 * @param sort_columns sort based on these columns
 * @param sort_direction Sort direction 'true' indicates ascending ordering and false indicate descending ordering.
 * @param sorted_table resulting table
 * @return
 */
Status DistributedSortRegularSampling(const std::shared_ptr<Table> &table,
                      const std::vector<int32_t> &sort_columns,
                      const std::vector<bool> &sort_direction,
                      std::shared_ptr<cylon::Table> &output,
                      SortOptions sort_options) {
  if(sort_columns.size() > table->Columns()) {
    return Status(Code::ValueError, "number of values in sort_column_indices can not larger than the number of columns");
  } else if(sort_columns.size() != sort_direction.size()) {
    return Status(Code::ValueError, "sizes of sort_column_indices and column_orders must match");
  }

  const auto &ctx = table->GetContext();
  int world_sz = ctx->GetWorldSize();

  if (world_sz == 1) {
    return Sort(table, sort_columns, output, sort_direction);
  }
  // locally sort
  std::shared_ptr<Table> local_sorted;
  RETURN_CYLON_STATUS_IF_FAILED(Sort(table, sort_columns, local_sorted, sort_direction));
  
  const int SAMPLING_RATIO = sort_options.num_samples == 0 ? 2 : sort_options.num_samples;

  std::vector<uint32_t> target_partitions, partition_hist;
  std::vector<std::shared_ptr<arrow::Table>> split_tables;


  // sample the sorted table with sort columns and create a table
  int sample_count = ctx->GetWorldSize() * SAMPLING_RATIO;
  sample_count = std::min((int64_t)sample_count, table->Rows());

  std::shared_ptr<arrow::Table> sample_result_arrow_table;
  std::shared_ptr<Table> sample_result;

  RETURN_CYLON_STATUS_IF_FAILED(SampleTableUniform(local_sorted, 
                        sample_count, sample_result, ctx));


  // determine split point
  std::shared_ptr<Table> split_points;
  RETURN_CYLON_STATUS_IF_FAILED(GetSplitPoints(sample_result,
    sort_columns, sort_direction, world_sz - 1, split_points));

  // construct target_partition, partition_hist
  RETURN_CYLON_STATUS_IF_FAILED(GetSplitPointIndices(split_points, local_sorted, sort_columns,
    sort_direction, target_partitions, partition_hist));

  // split and all_to_all
  RETURN_CYLON_STATUS_IF_FAILED(Split(local_sorted,
                                      world_sz,
                                      target_partitions,
                                      partition_hist,
                                      split_tables));

  // we are going to free if retain is set to false. therefore, we need to make a copy of schema
  std::shared_ptr<arrow::Schema> schema = table->get_table()->schema();
  //   if (!table->IsRetain()) {
  //     const_cast<std::shared_ptr<Table> &>(table).reset();
  //   }
  std::vector<std::shared_ptr<Table>> all_to_all_result;
  RETURN_CYLON_STATUS_IF_FAILED(all_to_all_arrow_tables_result_separated(ctx, schema, split_tables, all_to_all_result));

  std::shared_ptr<cylon::Table> temp;

  RETURN_CYLON_STATUS_IF_FAILED(MergeSortedTable(all_to_all_result, sort_columns, sort_direction, output));

  return Status::OK();
}

Status DistributedSortInitialSampling(const std::shared_ptr<Table> &table,
                       const std::vector<int> &sort_columns,
                       std::shared_ptr<Table> &output,
                       const std::vector<bool> &sort_direction,
                       SortOptions sort_options) {
  const auto &ctx = table->GetContext();
  int world_sz = ctx->GetWorldSize();

  std::shared_ptr<arrow::Table> arrow_table, sorted_table;
  // first do distributed sort partitioning
  if (world_sz == 1) {
    arrow_table = table->get_table();
  } else {
    std::vector<uint32_t> target_partitions, partition_hist;
    std::vector<std::shared_ptr<arrow::Table>> split_tables;

    RETURN_CYLON_STATUS_IF_FAILED(MapToSortPartitions(table,
                                                      sort_columns[0],
                                                      world_sz,
                                                      target_partitions,
                                                      partition_hist,
                                                      sort_direction[0],
                                                      sort_options.num_samples,
                                                      sort_options.num_bins));

    RETURN_CYLON_STATUS_IF_FAILED(Split(table,
                                        world_sz,
                                        target_partitions,
                                        partition_hist,
                                        split_tables));

    // we are going to free if retain is set to false. therefore, we need to make a copy of schema
    std::shared_ptr<arrow::Schema> schema = table->get_table()->schema();
    if (!table->IsRetain()) {
      const_cast<std::shared_ptr<Table> &>(table).reset();
    }

    RETURN_CYLON_STATUS_IF_FAILED(all_to_all_arrow_tables(ctx, schema, split_tables, arrow_table));
  }

  // then do a local sort
  if (sort_columns.size() == 1) {
    RETURN_CYLON_STATUS_IF_ARROW_FAILED(util::SortTable(arrow_table,
                                                        sort_columns[0],
                                                        ToArrowPool(ctx),
                                                        sorted_table, sort_direction[0]));
  } else {
    RETURN_CYLON_STATUS_IF_ARROW_FAILED(util::SortTableMultiColumns(arrow_table,
                                                                    sort_columns,
                                                                    ToArrowPool(ctx),
                                                                    sorted_table,
                                                                    sort_direction));
  }

  return Table::FromArrowTable(ctx, sorted_table, output);
}

Status DistributedSort(const std::shared_ptr<Table> &table,
                       int sort_column,
                       std::shared_ptr<Table> &output,
                       bool ascending,
                       SortOptions sort_options) {
  return DistributedSort(table, std::vector<int>{sort_column}, output, std::vector<bool>{ascending},
                         sort_options);
}

Status DistributedSort(const std::shared_ptr<Table> &table,
                       const std::vector<int> &sort_columns,
                       std::shared_ptr<Table> &output,
                       const std::vector<bool> &sort_direction,
                       SortOptions sort_options) {
  if(sort_options.sort_method == sort_options.INITIAL_SAMPLE) {
    return DistributedSortInitialSampling(table, sort_columns, output, sort_direction, sort_options);
  } else {
    return DistributedSortRegularSampling(table, sort_columns, sort_direction, output, sort_options);
  }
}

Status HashPartition(const std::shared_ptr<Table> &table, const std::vector<int> &hash_columns,
                     int no_of_partitions,
                     std::unordered_map<int, std::shared_ptr<cylon::Table>> *out) {
  // keep arrays for each target, these arrays are used for creating the table
  std::vector<uint32_t> outPartitions, counts;
  RETURN_CYLON_STATUS_IF_FAILED(MapToHashPartitions(table,
                                                    hash_columns,
                                                    no_of_partitions,
                                                    outPartitions,
                                                    counts));

  std::vector<std::shared_ptr<arrow::Table>> partitioned_tables;
  RETURN_CYLON_STATUS_IF_FAILED(Split(table,
                                      no_of_partitions,
                                      outPartitions,
                                      counts,
                                      partitioned_tables));

  const auto &ctx = table->GetContext();
  out->reserve(no_of_partitions);
  for (int i = 0; i < no_of_partitions; i++) {
    out->emplace(i, std::make_shared<Table>(ctx, partitioned_tables[i]));
  }

  return Status::OK();
}

arrow::Status create_table_with_duplicate_index(arrow::MemoryPool *pool,
                                                std::shared_ptr<arrow::Table> &table,
                                                size_t index_column) {
  const std::vector<std::shared_ptr<arrow::ChunkedArray>> &chunk_arrays = table->columns();
  std::vector<std::shared_ptr<arrow::ChunkedArray>> new_arrays;
  new_arrays.reserve(chunk_arrays.size());
  for (size_t i = 0; i < chunk_arrays.size(); i++) {
    if (i != index_column) {
      new_arrays.push_back(chunk_arrays[i]);
    } else {
      std::shared_ptr<arrow::ChunkedArray> new_c_array;
      RETURN_ARROW_STATUS_IF_FAILED(cylon::util::Duplicate(chunk_arrays[i], pool, new_c_array));
      new_arrays.emplace_back(std::move(new_c_array));
    }
  }
  table = arrow::Table::Make(table->schema(), std::move(new_arrays));
  return arrow::Status::OK();
}

Status Join(const std::shared_ptr<Table> &left, const std::shared_ptr<Table> &right,
            const join::config::JoinConfig &join_config, std::shared_ptr<cylon::Table> &out) {
  if (left == NULLPTR) {
    return Status(Code::KeyError, "Couldn't find the left table");
  } else if (right == NULLPTR) {
    return Status(Code::KeyError, "Couldn't find the right table");
  } else {
    std::shared_ptr<arrow::Table> table, left_table, right_table;
    const auto &ctx = left->GetContext();
    auto pool = cylon::ToArrowPool(ctx);

    left->ToArrowTable(left_table);
    right->ToArrowTable(right_table);
    // if it is a sort algorithm and certain key types, we are going to do an in-place sort
    if (!join_config.IsMultiColumn() && join_config.GetAlgorithm() == cylon::join::config::SORT) {
      int lIndex = join_config.GetLeftColumnIdx()[0];
      int rIndex = join_config.GetRightColumnIdx()[0];
      auto left_type = left_table->column(lIndex)->type()->id();
      if (cylon::join::util::is_inplace_join_possible(left_type)) {
        // we don't have to copy if the table is freed
        if (left->IsRetain()) {
          RETURN_CYLON_STATUS_IF_ARROW_FAILED(
              create_table_with_duplicate_index(pool, left_table, lIndex));
        }
        if (right->IsRetain()) {
          RETURN_CYLON_STATUS_IF_ARROW_FAILED(
              create_table_with_duplicate_index(pool, right_table, rIndex));
        }
      }
    }

    RETURN_CYLON_STATUS_IF_FAILED(join::JoinTables(left_table, right_table, join_config,
                                                   &table, pool));
    return Table::FromArrowTable(ctx, std::move(table), out);
  }
}

Status Table::ToArrowTable(std::shared_ptr<arrow::Table> &out) {
  out = table_;
  return Status::OK();
}

Status DistributedJoin(const std::shared_ptr<Table> &left, const std::shared_ptr<Table> &right,
                       const join::config::JoinConfig &join_config,
                       std::shared_ptr<cylon::Table> &out) {
  // check whether the world size is 1
  const auto &ctx = left->GetContext();
  if (ctx->GetWorldSize() == 1) {
    return Join(left, right, join_config, out);
  }

  std::shared_ptr<arrow::Table> left_final_table, right_final_table;
  RETURN_CYLON_STATUS_IF_FAILED(shuffle_two_tables_by_hashing(ctx,
                                                              left,
                                                              join_config.GetLeftColumnIdx(),
                                                              right,
                                                              join_config.GetRightColumnIdx(),
                                                              left_final_table,
                                                              right_final_table));

  std::shared_ptr<arrow::Table> table;
  RETURN_CYLON_STATUS_IF_FAILED(join::JoinTables(left_final_table, right_final_table,
                                                 join_config, &table, cylon::ToArrowPool(ctx)));
  return Table::FromArrowTable(ctx, std::move(table), out);
}

Status Select(const std::shared_ptr<Table> &table, const std::function<bool(cylon::Row)> &selector,
              std::shared_ptr<Table> &out) {
  // boolean builder to hold the mask
  const auto &ctx = table->GetContext();
  const auto &table_ = table->get_table();
  auto row = cylon::Row(table_);
  auto pool = cylon::ToArrowPool(ctx);
  std::shared_ptr<arrow::Table> out_table;

  auto kI = table->Rows();
  if (kI) {
    arrow::BooleanBuilder boolean_builder(pool);
    RETURN_CYLON_STATUS_IF_ARROW_FAILED(boolean_builder.Reserve(kI));

    for (int64_t row_index = 0; row_index < kI; row_index++) {
      row.SetIndex(row_index);
      boolean_builder.UnsafeAppend(selector(row));
    }
    // building the mask
    std::shared_ptr<arrow::Array> mask;
    RETURN_CYLON_STATUS_IF_ARROW_FAILED(boolean_builder.Finish(&mask));

    const arrow::Result<arrow::Datum> &filter_res = arrow::compute::Filter(table_, mask);
    RETURN_CYLON_STATUS_IF_ARROW_FAILED(filter_res.status());

    out_table = filter_res.ValueOrDie().table();
  } else {
    RETURN_CYLON_STATUS_IF_ARROW_FAILED(util::Duplicate(table_, pool, out_table));
  }
  out = std::make_shared<cylon::Table>(ctx, out_table);
  return Status::OK();
}

Status Union(const std::shared_ptr<Table> &first, const std::shared_ptr<Table> &second,
             std::shared_ptr<Table> &out) {
  std::shared_ptr<arrow::Table> ltab = first->get_table();
  std::shared_ptr<arrow::Table> rtab = second->get_table();
  const auto &ctx = first->GetContext();
  auto pool = ToArrowPool(ctx);

  COMBINE_CHUNKS_RETURN_CYLON_STATUS(ltab, pool);
  COMBINE_CHUNKS_RETURN_CYLON_STATUS(rtab, pool);

  RETURN_CYLON_STATUS_IF_FAILED(VerifyTableSchema(ltab, rtab));

  std::unique_ptr<DualTableRowIndexHash> hash;
  RETURN_CYLON_STATUS_IF_FAILED(DualTableRowIndexHash::Make(ltab, rtab, &hash));

  std::unique_ptr<DualTableRowIndexEqualTo> equal_to;
  RETURN_CYLON_STATUS_IF_FAILED(DualTableRowIndexEqualTo::Make(ltab, rtab, &equal_to));

  const auto buckets_pre_alloc = (ltab->num_rows() + rtab->num_rows());
  ska::bytell_hash_set<int64_t, DualTableRowIndexHash, DualTableRowIndexEqualTo>
      rows_set(buckets_pre_alloc, *hash, *equal_to);

  arrow::compute::ExecContext exec_context(pool);

  std::shared_ptr<arrow::Array> mask;

  // insert first table to the row set
  arrow::BooleanBuilder mask_builder(pool);
  RETURN_CYLON_STATUS_IF_ARROW_FAILED(mask_builder.Reserve(ltab->num_rows()));
  for (int64_t i = 0; i < ltab->num_rows(); i++) {
    const auto &res = rows_set.insert(i);
    // if res.second == true: it is a unique value
    // else: its already available
    mask_builder.UnsafeAppend(res.second);
  }
  RETURN_CYLON_STATUS_IF_ARROW_FAILED(mask_builder.Finish(&mask));

  const auto &options = arrow::compute::FilterOptions::Defaults();
  CYLON_ASSIGN_OR_RAISE(
      auto l_res, arrow::compute::Filter(ltab, mask, options, &exec_context));
  // filtered first table
  const std::shared_ptr<arrow::Table> &f_ltab = l_res.table();

  // insert second table to the row set
  mask_builder.Reset();
  mask.reset();
  RETURN_CYLON_STATUS_IF_ARROW_FAILED(mask_builder.Reserve(rtab->num_rows()));
  for (int64_t i = 0; i < rtab->num_rows(); i++) {
    // setting the leading bit to 1 since we are inserting the second table
    const auto &res = rows_set.insert(util::SetBit(i));
    // if res.second == true: it is a unique value
    // else: its already available
    mask_builder.UnsafeAppend(res.second);
  }
  RETURN_CYLON_STATUS_IF_ARROW_FAILED(mask_builder.Finish(&mask));

  CYLON_ASSIGN_OR_RAISE(
      auto r_res, arrow::compute::Filter(rtab, mask, options, &exec_context))
  // filtered second table
  const std::shared_ptr<arrow::Table> &f_rtab = r_res.table();

  // concat filtered tables
  CYLON_ASSIGN_OR_RAISE(auto concat,
                        arrow::ConcatenateTables({f_ltab, f_rtab},
                                                 arrow::ConcatenateTablesOptions::Defaults(),
                                                 pool))
  // combine chunks
  CYLON_ASSIGN_OR_RAISE(auto merge, concat->CombineChunks())

  return Table::FromArrowTable(ctx, std::move(merge), out);
}

Status Subtract(const std::shared_ptr<Table> &first, const std::shared_ptr<Table> &second,
                std::shared_ptr<Table> &out) {
  std::shared_ptr<arrow::Table> ltab = first->get_table();
  std::shared_ptr<arrow::Table> rtab = second->get_table();
  const auto &ctx = first->GetContext();
  auto pool = ToArrowPool(ctx);

  COMBINE_CHUNKS_RETURN_CYLON_STATUS(ltab, pool);
  COMBINE_CHUNKS_RETURN_CYLON_STATUS(rtab, pool);

  RETURN_CYLON_STATUS_IF_FAILED(VerifyTableSchema(ltab, rtab));

  std::unique_ptr<DualTableRowIndexHash> hash;
  RETURN_CYLON_STATUS_IF_FAILED(DualTableRowIndexHash::Make(ltab, rtab, &hash));

  std::unique_ptr<DualTableRowIndexEqualTo> equal_to;
  RETURN_CYLON_STATUS_IF_FAILED(DualTableRowIndexEqualTo::Make(ltab, rtab, &equal_to));

  const auto buckets_pre_alloc = ltab->num_rows();
  ska::bytell_hash_set<int64_t, DualTableRowIndexHash, DualTableRowIndexEqualTo>
      rows_set(buckets_pre_alloc, *hash, *equal_to);

  arrow::compute::ExecContext exec_context(pool);

  // create a bitmask
  arrow::BooleanBuilder builder;
  RETURN_CYLON_STATUS_IF_ARROW_FAILED(builder.Reserve(ltab->num_rows()));

  // insert left table to row_set
  for (int64_t i = 0; i < ltab->num_rows(); i++) {
    const auto &res = rows_set.insert(i);
    builder.UnsafeAppend(res.second);
  }

  // now create the mask
  CYLON_ASSIGN_OR_RAISE(auto mask, builder.Finish())
  uint8_t *bit_buf = mask->data()->buffers[1]->mutable_data();

  // let's probe right rows against the rows set
  for (int64_t i = 0; i < rtab->num_rows(); i++) {
    // setting the leading bit to 1 since we are inserting the second table
    const auto &res = rows_set.find(util::SetBit(i));
    if (res != rows_set.end()) { // clear bit if we find matches while probing
      arrow::BitUtil::ClearBit(bit_buf, *res);
    }
  }

  // filtered first table
  CYLON_ASSIGN_OR_RAISE(auto l_res, arrow::compute::Filter(ltab, mask,
                                                           arrow::compute::FilterOptions::Defaults(),
                                                           &exec_context))
  return Table::FromArrowTable(ctx, l_res.table(), out);
}

Status Intersect(const std::shared_ptr<Table> &first,
                 const std::shared_ptr<Table> &second,
                 std::shared_ptr<Table> &out) {
  std::shared_ptr<arrow::Table> ltab = first->get_table();
  std::shared_ptr<arrow::Table> rtab = second->get_table();

  const auto &ctx = first->GetContext();
  auto pool = ToArrowPool(ctx);

  COMBINE_CHUNKS_RETURN_CYLON_STATUS(ltab, pool);
  COMBINE_CHUNKS_RETURN_CYLON_STATUS(rtab, pool);

  RETURN_CYLON_STATUS_IF_FAILED(VerifyTableSchema(ltab, rtab));

  std::unique_ptr<DualTableRowIndexHash> hash;
  RETURN_CYLON_STATUS_IF_FAILED(DualTableRowIndexHash::Make(ltab, rtab, &hash));

  std::unique_ptr<DualTableRowIndexEqualTo> equal_to;
  RETURN_CYLON_STATUS_IF_FAILED(DualTableRowIndexEqualTo::Make(ltab, rtab, &equal_to));

  const auto buckets_pre_alloc = ltab->num_rows();
  ska::bytell_hash_set<int64_t, DualTableRowIndexHash, DualTableRowIndexEqualTo>
      rows_set(buckets_pre_alloc, *hash, *equal_to);

  arrow::compute::ExecContext exec_context(pool);

  // insert left table to row_set
  for (int64_t i = 0; i < ltab->num_rows(); i++) {
    rows_set.insert(i);
  }

  // create a bitmask
  std::vector<bool> bitmask(ltab->num_rows(), false);

  // let's probe right rows against the rows set
  for (int64_t i = 0; i < rtab->num_rows(); i++) {
    // setting the leading bit to 1 since we are inserting the second table
    const auto &res = rows_set.find(util::SetBit(i));
    if (res != rows_set.end()) {
      bitmask[*res] = true;
    }
  }

  // convert vector<bool> to BooleanArray
  arrow::BooleanBuilder builder;
  RETURN_CYLON_STATUS_IF_ARROW_FAILED(builder.AppendValues(bitmask));
  std::shared_ptr<arrow::Array> mask;
  RETURN_CYLON_STATUS_IF_ARROW_FAILED(builder.Finish(&mask));

  const arrow::Result<arrow::Datum> &l_res = arrow::compute::Filter(ltab,
                                                                    mask,
                                                                    arrow::compute::FilterOptions::Defaults(),
                                                                    &exec_context);
  RETURN_CYLON_STATUS_IF_ARROW_FAILED(l_res.status());

  // filtered second table
  std::shared_ptr<arrow::Table> intersect_tab = l_res.ValueOrDie().table();

  out = std::make_shared<cylon::Table>(ctx, intersect_tab);
  return Status::OK();
}

//typedef Status (*LocalSetOperation)(const std::shared_ptr<cylon::Table> &,
//									const std::shared_ptr<cylon::Table> &,
//									std::shared_ptr<cylon::Table> &);

template<typename LocalSetOperation>
static inline Status do_dist_set_op(LocalSetOperation local_operation,
                                    const std::shared_ptr<Table> &table_left,
                                    const std::shared_ptr<Table> &table_right,
                                    std::shared_ptr<cylon::Table> &out) {
  // extract the tables out
  auto left = table_left->get_table();
  auto right = table_right->get_table();
  const auto &ctx = table_left->GetContext();

  RETURN_CYLON_STATUS_IF_FAILED(VerifyTableSchema(left, right));

  if (ctx->GetWorldSize() == 1) {
    return local_operation(table_left, table_right, out);
  }

  std::vector<int32_t> hash_columns;
  hash_columns.reserve(left->num_columns());
  for (int kI = 0; kI < left->num_columns(); ++kI) {
    hash_columns.push_back(kI);
  }

  std::shared_ptr<arrow::Table> left_final_table;
  std::shared_ptr<arrow::Table> right_final_table;
  RETURN_CYLON_STATUS_IF_FAILED(
      shuffle_two_tables_by_hashing(ctx, table_left, hash_columns, table_right, hash_columns,
                                    left_final_table, right_final_table));

  std::shared_ptr<cylon::Table> left_tab = std::make_shared<cylon::Table>(ctx, left_final_table);
  std::shared_ptr<cylon::Table> right_tab = std::make_shared<cylon::Table>(ctx, right_final_table);
  // now do the local union
  std::shared_ptr<arrow::Table> table;
  return local_operation(left_tab, right_tab, out);
}

Status DistributedUnion(const std::shared_ptr<Table> &left, const std::shared_ptr<Table> &right,
                        std::shared_ptr<Table> &out) {
  return do_dist_set_op(&Union, left, right, out);
}

Status DistributedSubtract(const std::shared_ptr<Table> &left, const std::shared_ptr<Table> &right,
                           std::shared_ptr<Table> &out) {
  return do_dist_set_op(&Subtract, left, right, out);
}

Status DistributedIntersect(const std::shared_ptr<Table> &left, const std::shared_ptr<Table> &right,
                            std::shared_ptr<Table> &out) {
  return do_dist_set_op(&Intersect, left, right, out);
}

void ReadCSVThread(const std::shared_ptr<CylonContext> &ctx, const std::string &path,
                   std::shared_ptr<cylon::Table> *table,
                   const cylon::io::config::CSVReadOptions &options,
                   const std::shared_ptr<std::promise<Status>> &status_promise) {
//  const std::shared_ptr<CylonContext> &ctx_ = ctx;  // make a copy of the shared ptr
  status_promise->set_value(FromCSV(ctx, path, *table, options));
}

Status FromCSV(const std::shared_ptr<CylonContext> &ctx, const std::vector<std::string> &paths,
               const std::vector<std::shared_ptr<Table> *> &tableOuts,
               const io::config::CSVReadOptions &options) {
  if (options.IsConcurrentFileReads()) {
    std::vector<std::pair<std::future<Status>, std::thread>> futures;
    futures.reserve(paths.size());
    for (uint64_t kI = 0; kI < paths.size(); ++kI) {
      auto read_promise = std::make_shared<std::promise<Status>>();
      //	  auto context = ctx.get();
      futures.emplace_back(
          read_promise->get_future(),
          std::thread(ReadCSVThread,
                      std::cref(ctx),
                      std::cref(paths[kI]),
                      tableOuts[kI],
                      std::cref(options),
                      read_promise));
    }
    bool all_passed = true;
    for (auto &future: futures) {
      auto status = future.first.get();
      all_passed &= status.is_ok();
      future.second.join();
    }
    return all_passed ? Status::OK() : Status(cylon::IOError, "Failed to read the csv files");
  } else {
    auto status = Status::OK();
    for (std::size_t kI = 0; kI < paths.size(); ++kI) {
      status = FromCSV(ctx, paths[kI], *tableOuts[kI], options);
      if (!status.is_ok()) {
        return status;
      }
    }
    return status;
  }
}

Status Project(const std::shared_ptr<Table> &table, const std::vector<int32_t> &project_columns,
               std::shared_ptr<Table> &out) {
  std::vector<std::shared_ptr<arrow::Field>> schema_vector;
  std::vector<std::shared_ptr<arrow::ChunkedArray>> column_arrays;
  schema_vector.reserve(project_columns.size());
  column_arrays.reserve(project_columns.size());

  auto table_ = table->get_table();
  const auto &ctx = table->GetContext();

  for (auto const &col_index: project_columns) {
    schema_vector.push_back(table_->field(col_index));
    column_arrays.push_back(table_->column(col_index));
  }

  auto schema = std::make_shared<arrow::Schema>(schema_vector);
  std::shared_ptr<arrow::Table> ar_table = arrow::Table::Make(schema, column_arrays);
  out = std::make_shared<cylon::Table>(ctx, ar_table);
  return Status::OK();
}

Status Table::PrintToOStream(std::ostream &out) const {
  return PrintToOStream(0, Columns(), 0, Rows(), out);
}

Status Table::PrintToOStream(int col1, int col2, int64_t row1, int64_t row2, std::ostream &out,
                             char delimiter, bool use_custom_header,
                             const std::vector<std::string> &headers) const {
  if (table_ != NULLPTR) {
    // print the headers
    if (use_custom_header) {
      // check if the headers are valid
      if (headers.size() != (size_t) table_->num_columns()) {
        return Status(
            cylon::Code::IndexError,
            "Provided headers doesn't match with the number of columns of the table. Given " +
                std::to_string(headers.size()) + ", Expected " +
                std::to_string(table_->num_columns()));
      }

      for (int col = col1; col < col2; col++) {
        out << headers[col];
        if (col != col2 - 1) {
          out << delimiter;
        } else {
          out << std::endl;
        }
      }
    } else {
      const auto &field_names = table_->schema()->field_names();
      for (int col = col1; col < col2; col++) {
        out << field_names[col];
        if (col != col2 - 1) {
          out << delimiter;
        } else {
          out << std::endl;
        }
      }
    }
    for (int row = row1; row < row2; row++) {
      for (int col = col1; col < col2; col++) {
        auto column = table_->column(col);
        int rowCount = 0;
        for (int chunk = 0; chunk < column->num_chunks(); chunk++) {
          auto array = column->chunk(chunk);
          if (rowCount <= row && rowCount + array->length() > row) {
            // print this array
            out << cylon::util::array_to_string(array, row - rowCount);
            if (col != col2 - 1) {
              out << delimiter;
            }
            break;
          }
          rowCount += array->length();
        }
      }
      out << std::endl;
    }
  }
  return Status(Code::OK);
}

const std::shared_ptr<arrow::Table> &Table::get_table() const { return table_; }

bool Table::IsRetain() const { return retain_; }

Status Shuffle(const std::shared_ptr<Table> &table, const std::vector<int> &hash_columns,
               std::shared_ptr<cylon::Table> &output) {
  const auto &ctx_ = table->GetContext();
  std::shared_ptr<arrow::Table> table_out;
  RETURN_CYLON_STATUS_IF_FAILED(shuffle_table_by_hashing(ctx_, table, hash_columns, table_out));
  return cylon::Table::FromArrowTable(ctx_, std::move(table_out), output);
}

Status Unique(const std::shared_ptr<Table> &in, const std::vector<int> &cols,
              std::shared_ptr<cylon::Table> &out, bool first) {
#ifdef CYLON_DEBUG
  auto p1 = std::chrono::high_resolution_clock::now();
#endif
  const auto &ctx = in->GetContext();
  auto pool = cylon::ToArrowPool(ctx);
  std::shared_ptr<arrow::Table> out_table, in_table = in->get_table();

  if (!in->Empty()) {
    if (in_table->column(0)->num_chunks() > 1) {
      CYLON_ASSIGN_OR_RAISE(in_table, in_table->CombineChunks(pool))
    }

    std::unique_ptr<TableRowIndexEqualTo> row_comp;
    RETURN_CYLON_STATUS_IF_FAILED(TableRowIndexEqualTo::Make(in_table, cols, &row_comp));

    std::unique_ptr<TableRowIndexHash> row_hash;
    RETURN_CYLON_STATUS_IF_FAILED(TableRowIndexHash::Make(in_table, cols, &row_hash));

    const int64_t num_rows = in_table->num_rows();
    ska::bytell_hash_set<int64_t, TableRowIndexHash, TableRowIndexEqualTo>
        rows_set(num_rows, *row_hash, *row_comp);

    arrow::Int64Builder filter(pool);
    RETURN_CYLON_STATUS_IF_ARROW_FAILED(filter.Reserve(num_rows));
#ifdef CYLON_DEBUG
    auto p2 = std::chrono::high_resolution_clock::now();
#endif
    if (first) {
      for (int64_t row = 0; row < num_rows; ++row) {
        const auto &res = rows_set.insert(row);
        if (res.second) {
          filter.UnsafeAppend(row);
        }
      }
    } else {
      for (int64_t row = num_rows - 1; row > 0; --row) {
        const auto &res = rows_set.insert(row);
        if (res.second) {
          filter.UnsafeAppend(row);
        }
      }
    }
#ifdef CYLON_DEBUG
    auto p3 = std::chrono::high_resolution_clock::now();
#endif
    rows_set.clear();
#ifdef CYLON_DEBUG
    auto p4 = std::chrono::high_resolution_clock::now();
#endif
    CYLON_ASSIGN_OR_RAISE(auto take_arr, filter.Finish());
    CYLON_ASSIGN_OR_RAISE(auto take_res, arrow::compute::Take(in_table, take_arr))
    out_table = take_res.table();

#ifdef CYLON_DEBUG
    auto p5 = std::chrono::high_resolution_clock::now();
    LOG(INFO) << "P1 " << std::chrono::duration_cast<std::chrono::milliseconds>(p2 - p1).count()
              << " P2 " << std::chrono::duration_cast<std::chrono::milliseconds>(p3 - p2).count()
              << " P3 " << std::chrono::duration_cast<std::chrono::milliseconds>(p4 - p3).count()
              << " P4 " << std::chrono::duration_cast<std::chrono::milliseconds>(p5 - p4).count()
              << " tot " << std::chrono::duration_cast<std::chrono::milliseconds>(p5 - p1).count()
              << " tot " << rows_set.load_factor() << " " << rows_set.bucket_count();
#endif
  } else {
    out_table = in_table;
  }
  return Table::FromArrowTable(ctx, std::move(out_table), out);
}

Status DistributedUnique(const std::shared_ptr<Table> &in, const std::vector<int> &cols,
                         std::shared_ptr<cylon::Table> &out) {
  const auto &ctx = in->GetContext();
  if (ctx->GetWorldSize() == 1) {
    return Unique(in, cols, out);
  }

  std::shared_ptr<cylon::Table> shuffle_out;
  RETURN_CYLON_STATUS_IF_FAILED(cylon::Shuffle(in, cols, shuffle_out));

  return Unique(shuffle_out, cols, out);
}

Status Equals(const std::shared_ptr<cylon::Table> &a, const std::shared_ptr<cylon::Table> &b,
              bool &result, bool ordered) {
  if (ordered) {
    result = a->get_table()->Equals(*b->get_table());
  } else {
    result = false;
    if (a->Columns() != b->Columns()) {
      return Status::OK();
    }
    RETURN_CYLON_STATUS_IF_FAILED(VerifyTableSchema(a->get_table(), b->get_table()));

    int col = a->Columns();

    std::vector<int32_t> indices(col);
    std::iota(indices.begin(), indices.end(), 0);

    std::shared_ptr<cylon::Table> out_a, out_b;
    RETURN_CYLON_STATUS_IF_FAILED(Sort(a, indices, out_a, true));
    RETURN_CYLON_STATUS_IF_FAILED(Sort(b, indices, out_b, true));

    result = out_a->get_table()->Equals(*out_b->get_table());
  }
  return Status::OK();
}

<<<<<<< HEAD
 Status RepartitionToMatchOtherTable(const std::shared_ptr<cylon::Table> &a, const std::shared_ptr<cylon::Table> &b, std::shared_ptr<cylon::Table> * b_out) {
=======
static Status RepartitionToMatchOtherTable(const std::shared_ptr<cylon::Table> &a,
                                           const std::shared_ptr<cylon::Table> &b,
                                           std::shared_ptr<cylon::Table> *b_out) {
>>>>>>> 9c2fdc48
  int world_size = a->GetContext()->GetWorldSize();
  int64_t num_row = a->Rows();

  if (num_row == 0) {
    *b_out = a;
    return Status::OK();
  }

  std::vector<int64_t> rows_per_partition;
  RETURN_CYLON_STATUS_IF_FAILED(mpi::AllGather(a->GetContext(),
                                               {num_row},
                                               world_size,
                                               rows_per_partition));

  return Repartition(b, rows_per_partition, b_out);
}

Status DistributedEquals(const std::shared_ptr<cylon::Table> &a,
                         const std::shared_ptr<cylon::Table> &b,
                         bool &result,
                         bool ordered) {
  bool subResult;
  RETURN_CYLON_STATUS_IF_FAILED(VerifyTableSchema(a->get_table(), b->get_table()));

  if (!ordered) {
    int col = a->Columns();
    std::vector<int32_t> indices(col);
    std::vector<bool> column_orders(col, true);
    std::iota(indices.begin(), indices.end(), 0);

    std::shared_ptr<cylon::Table> a_sorted, b_sorted;
    RETURN_CYLON_STATUS_IF_FAILED(DistributedSort(a, indices, a_sorted, column_orders));
    RETURN_CYLON_STATUS_IF_FAILED(DistributedSort(b, indices, b_sorted, column_orders));

    std::shared_ptr<cylon::Table> b_repartitioned;
    RETURN_CYLON_STATUS_IF_FAILED(RepartitionToMatchOtherTable(a_sorted, b_sorted, &b_repartitioned));

    RETURN_CYLON_STATUS_IF_FAILED(Equals(a_sorted, b_repartitioned, subResult));
  } else {
    std::shared_ptr<cylon::Table> b_repartitioned;
    RETURN_CYLON_STATUS_IF_FAILED(RepartitionToMatchOtherTable(a, b, &b_repartitioned));
    RETURN_CYLON_STATUS_IF_FAILED(Equals(a, b_repartitioned, subResult, true));
  }

  RETURN_CYLON_STATUS_IF_FAILED(mpi::AllReduce(a->GetContext(),
                                               &subResult,
                                               &result,
                                               1,
                                               Bool(),
                                               cylon::net::LAND));
  return Status::OK();
}

Status Repartition(const std::shared_ptr<cylon::Table> &table,
                   const std::vector<int64_t> &rows_per_partition,
                   const std::vector<int> &receive_build_rank_order,
                   std::shared_ptr<Table> *output) {
  int world_size = table->GetContext()->GetWorldSize();
  int rank = table->GetContext()->GetRank();
  int num_row = (int) table->Rows();

<<<<<<< HEAD
  if(rows_per_partition.size() != (size_t) world_size) {
    return Status(
    cylon::Code::ValueError,
    "rows_per_partition size does not align with world size. Received " +
        std::to_string(rows_per_partition.size()) + ", Expected " +
        std::to_string(world_size));
=======
  if (num_row == 0) {
    *output = table;
    return Status::OK();
  }

  if (rows_per_partition.size() != (size_t) world_size) {
    return Status(cylon::Code::ValueError,
                  "rows_per_partition size does not align with world size. Received " +
                      std::to_string(rows_per_partition.size()) + ", Expected " +
                      std::to_string(world_size));
>>>>>>> 9c2fdc48
  }

  std::vector<int64_t> sizes;
  RETURN_CYLON_STATUS_IF_FAILED(mpi::AllGather(table->GetContext(), {num_row}, world_size, sizes));

  auto out_partitions_temp = RowIndicesToAll(rank, sizes, rows_per_partition);
  uint32_t no_of_partitions = receive_build_rank_order.size();
  std::vector<uint32_t> out_partitions(num_row);
  auto begin = out_partitions.begin();

  for (int i = 0; i < (int) receive_build_rank_order.size(); i++) {
    int64_t s = out_partitions_temp[i], t = out_partitions_temp[i + 1];
    fill(begin + s, begin + t, receive_build_rank_order[i]);
  }

  std::vector<std::shared_ptr<arrow::Table>> partitioned_tables;
  RETURN_CYLON_STATUS_IF_FAILED(Split(table, no_of_partitions, out_partitions, partitioned_tables));

  const auto &schema = table->get_table()->schema();

  if (!table->IsRetain()) {
    const_cast<std::shared_ptr<Table> &>(table).reset();
  }

  // all_to_all, but preserves relative rank order
  std::shared_ptr<arrow::Table> table_out;
  RETURN_CYLON_STATUS_IF_FAILED(all_to_all_arrow_tables_preserve_order(table->GetContext(),
                                                                       schema,
                                                                       partitioned_tables,
                                                                       table_out));

  return Table::FromArrowTable(table->GetContext(), std::move(table_out), *output);
}

Status Repartition(const std::shared_ptr<cylon::Table> &table,
                   const std::vector<int64_t> &rows_per_partition,
                   std::shared_ptr<cylon::Table> *output) {
  // should be refactored after mpi_send and mpi_receive are implemented
  int world_size = table->GetContext()->GetWorldSize();
  std::vector<int32_t> indices(world_size);
  std::iota(indices.begin(), indices.end(), 0);

  return Repartition(table, rows_per_partition, indices, output);
}

// repartition to `world_size` number of partitions evenly
Status Repartition(const std::shared_ptr<cylon::Table> &table,
                   std::shared_ptr<cylon::Table> *output) {
  int world_size = table->GetContext()->GetWorldSize();
  std::vector<int64_t> size = {table->Rows()};
  std::vector<int64_t> sizes;
  RETURN_CYLON_STATUS_IF_FAILED(mpi::AllGather(table->GetContext(), size, world_size, sizes));

  auto result = DivideRowsEvenly(sizes);
  return Repartition(table, result, output);
}

std::shared_ptr<BaseArrowIndex> Table::GetArrowIndex() { return base_arrow_index_; }

Status Table::SetArrowIndex(std::shared_ptr<cylon::BaseArrowIndex> &index, bool drop_index) {
  if (table_->column(0)->num_chunks() > 1) {
    const arrow::Result<std::shared_ptr<arrow::Table>> &res =
        table_->CombineChunks(cylon::ToArrowPool(ctx));
    RETURN_CYLON_STATUS_IF_ARROW_FAILED(res.status());
    table_ = res.ValueOrDie();
  }

  base_arrow_index_ = index;

  if (drop_index) {
    arrow::Result<std::shared_ptr<arrow::Table>> result =
        table_->RemoveColumn(base_arrow_index_->GetColId());
    if (result.status() != arrow::Status::OK()) {
      LOG(ERROR) << "Column removal failed ";
      RETURN_CYLON_STATUS_IF_ARROW_FAILED(result.status());
    }
    table_ = std::move(result.ValueOrDie());
  }

  return Status::OK();
}

Status Table::ResetArrowIndex(bool drop) {
  if (base_arrow_index_) {
    if (typeid(base_arrow_index_) == typeid(cylon::ArrowRangeIndex)) {
      LOG(INFO) << "Table contains a range index";
    } else {
      LOG(INFO) << "Table contains a non-range index";
      auto index_arr = base_arrow_index_->GetIndexArray();
      auto pool = cylon::ToArrowPool(ctx);
      base_arrow_index_ = std::make_shared<cylon::ArrowRangeIndex>(0, table_->num_rows(), 1, pool);
      if (!drop) {
        LOG(INFO) << "Reset Index Drop case";
        AddColumn(0, "index", index_arr);
      }
    }
  }
  return Status::OK();
}

Status Table::AddColumn(int32_t position, const std::string &column_name,
                        std::shared_ptr<arrow::Array> input_column) {
  if (input_column->length() != table_->num_rows()) {
    return {cylon::Code::CapacityError,
            "New column length must match the number of rows in the table"};
  }
  auto field = arrow::field(column_name, input_column->type());
  auto chunked_array = std::make_shared<arrow::ChunkedArray>(std::move(input_column));
  CYLON_ASSIGN_OR_RAISE(table_,
                        table_->AddColumn(position, std::move(field), std::move(chunked_array)))
  return Status::OK();
}

const std::shared_ptr<cylon::CylonContext> &Table::GetContext() const {
  return ctx;
}

Table::Table(const std::shared_ptr<CylonContext> &ctx, std::shared_ptr<arrow::Table> tab)
    : ctx(ctx),
      table_(std::move(tab)),
      base_arrow_index_(std::make_shared<cylon::ArrowRangeIndex>(0, table_->num_rows(), 1,
                                                                 cylon::ToArrowPool(ctx))) {}

#ifdef BUILD_CYLON_PARQUET
Status FromParquet(const std::shared_ptr<CylonContext> &ctx, const std::string &path,
                   std::shared_ptr<Table> &tableOut) {
  arrow::Result<std::shared_ptr<arrow::Table>> result = cylon::io::ReadParquet(ctx, path);
  if (result.ok()) {
    std::shared_ptr<arrow::Table> table = result.ValueOrDie();
    LOG(INFO) << "Chunks " << table->column(0)->chunks().size();
    if (table->column(0)->chunks().size() > 1) {
      auto combine_res = table->CombineChunks(ToArrowPool(ctx));
      if (!combine_res.ok()) {
        return Status(static_cast<int>(combine_res.status().code()),
                      combine_res.status().message());
      }
      tableOut = std::make_shared<Table>(ctx, combine_res.ValueOrDie());
    } else {
      tableOut = std::make_shared<Table>(ctx, table);
    }
    return Status::OK();
  }
  return Status(Code::IOError, result.status().message());
}

void ReadParquetThread(const std::shared_ptr<CylonContext> &ctx, const std::string &path,
                       std::shared_ptr<cylon::Table> *table,
                       const std::shared_ptr<std::promise<Status>> &status_promise) {
  status_promise->set_value(FromParquet(ctx, path, *table));
}

Status FromParquet(const std::shared_ptr<CylonContext> &ctx, const std::vector<std::string> &paths,
                   const std::vector<std::shared_ptr<Table> *> &tableOuts,
                   const io::config::ParquetOptions &options) {
  if (options.IsConcurrentFileReads()) {
    std::vector<std::pair<std::future<Status>, std::thread>> futures;
    futures.reserve(paths.size());
    for (uint64_t kI = 0; kI < paths.size(); ++kI) {
      auto read_promise = std::make_shared<std::promise<Status>>();
      futures.emplace_back(
          read_promise->get_future(),
          std::thread(ReadParquetThread, std::cref(ctx), std::cref(paths[kI]), tableOuts[kI],
                      read_promise));
    }
    bool all_passed = true;
    for (auto &future: futures) {
      auto status = future.first.get();
      all_passed &= status.is_ok();
      future.second.join();
    }
    return all_passed ? Status::OK() : Status(cylon::IOError, "Failed to read the parquet files");
  } else {
    auto status = Status::OK();
    for (std::size_t kI = 0; kI < paths.size(); ++kI) {
      status = FromParquet(ctx, paths[kI], *tableOuts[kI]);
      if (!status.is_ok()) {
        return status;
      }
    }
    return status;
  }
}

Status WriteParquet(const std::shared_ptr<cylon::CylonContext> &ctx_,
                    std::shared_ptr<cylon::Table> &table,
                    const std::string &path,
                    const io::config::ParquetOptions &options) {
  arrow::Status writefile_result = cylon::io::WriteParquet(ctx_, table, path, options);
  if (!writefile_result.ok()) {
    return Status(Code::IOError, writefile_result.message());
  }

  return Status(Code::OK);
}
#endif
}  // namespace cylon<|MERGE_RESOLUTION|>--- conflicted
+++ resolved
@@ -632,7 +632,7 @@
   auto ctx = sample_result->GetContext();
 
   std::vector<std::shared_ptr<cylon::Table>> gather_results;
-  net::MPISyncCommunicator comm;
+  net::MPICommunicator comm;
   RETURN_CYLON_STATUS_IF_FAILED(comm.AllGather(sample_result, &gather_results));
   
   if (ctx->GetRank() == 0) {
@@ -1502,13 +1502,9 @@
   return Status::OK();
 }
 
-<<<<<<< HEAD
- Status RepartitionToMatchOtherTable(const std::shared_ptr<cylon::Table> &a, const std::shared_ptr<cylon::Table> &b, std::shared_ptr<cylon::Table> * b_out) {
-=======
 static Status RepartitionToMatchOtherTable(const std::shared_ptr<cylon::Table> &a,
                                            const std::shared_ptr<cylon::Table> &b,
                                            std::shared_ptr<cylon::Table> *b_out) {
->>>>>>> 9c2fdc48
   int world_size = a->GetContext()->GetWorldSize();
   int64_t num_row = a->Rows();
 
@@ -1570,14 +1566,6 @@
   int rank = table->GetContext()->GetRank();
   int num_row = (int) table->Rows();
 
-<<<<<<< HEAD
-  if(rows_per_partition.size() != (size_t) world_size) {
-    return Status(
-    cylon::Code::ValueError,
-    "rows_per_partition size does not align with world size. Received " +
-        std::to_string(rows_per_partition.size()) + ", Expected " +
-        std::to_string(world_size));
-=======
   if (num_row == 0) {
     *output = table;
     return Status::OK();
@@ -1588,7 +1576,6 @@
                   "rows_per_partition size does not align with world size. Received " +
                       std::to_string(rows_per_partition.size()) + ", Expected " +
                       std::to_string(world_size));
->>>>>>> 9c2fdc48
   }
 
   std::vector<int64_t> sizes;
