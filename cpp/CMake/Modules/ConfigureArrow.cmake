--- conflicted
+++ resolved
@@ -31,13 +31,8 @@
         " -DARROW_DATASET=OFF"
         " -DARROW_CSV=ON"
         " -DARROW_JSON=ON"
-<<<<<<< HEAD
-        " -DARROW_BOOST_USE_SHARED=OFF"
-        " -DPYTHON_EXECUTABLE=${PYTHON_HOME}/bin/python3"
-=======
 	" -DARROW_BOOST_USE_SHARED=OFF"
         " -DPYTHON_EXECUTABLE=${PYTHON_EXEC_PATH}/bin/python3"
->>>>>>> fafb7f1f
         )
 
 message("CMake Source Dir :")
