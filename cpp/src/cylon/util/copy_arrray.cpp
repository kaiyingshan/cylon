/*
 * Licensed under the Apache License, Version 2.0 (the "License");
 * you may not use this file except in compliance with the License.
 * You may obtain a copy of the License at
 *
 * http://www.apache.org/licenses/LICENSE-2.0
 *
 * Unless required by applicable law or agreed to in writing, software
 * distributed under the License is distributed on an "AS IS" BASIS,
 * WITHOUT WARRANTIES OR CONDITIONS OF ANY KIND, either express or implied.
 * See the License for the specific language governing permissions and
 * limitations under the License.
 */

#include <arrow/compute/api.h>
#include <arrow/api.h>
#include <glog/logging.h>
#include "arrow_utils.hpp"
#include "../status.hpp"

namespace cylon {
namespace util {

template<typename TYPE>
arrow::Status do_copy_numeric_array(const std::shared_ptr<std::vector<int64_t>> &indices,
                                    const std::shared_ptr<arrow::Array> &data_array,
                                    std::shared_ptr<arrow::Array> *copied_array,
                                    arrow::MemoryPool *memory_pool) {
  arrow::NumericBuilder<TYPE> array_builder(memory_pool);
  arrow::Status status = array_builder.Reserve(indices->size());
  if (status != arrow::Status::OK()) {
    LOG(FATAL) << "Failed to reserve memory when re arranging the array based on indices. "
               << status.ToString();
    return status;
  }

  auto casted_array = std::static_pointer_cast<arrow::NumericArray<TYPE>>(data_array);
  for (auto &index : *indices) {
    // handle -1 index : comes in left, right joins
    if (index == -1) {
      array_builder.UnsafeAppendNull();
      continue;
    }

    if (casted_array->length() <= index) {
      LOG(FATAL) << "INVALID INDEX " << index << " LENGTH " << casted_array->length();
    }
    array_builder.UnsafeAppend(casted_array->Value(index));
  }
  return array_builder.Finish(copied_array);
}

arrow::Status do_copy_binary_array(const std::shared_ptr<std::vector<int64_t>> &indices,
                                   const std::shared_ptr<arrow::Array> &data_array,
                                   std::shared_ptr<arrow::Array> *copied_array,
                                   arrow::MemoryPool *memory_pool) {
  arrow::BinaryBuilder binary_builder(memory_pool);
  auto casted_array = std::static_pointer_cast<arrow::BinaryArray>(data_array);
  for (auto &index : *indices) {
    if (casted_array->length() <= index) {
      LOG(FATAL) << "INVALID INDEX " << index << " LENGTH " << casted_array->length();
    }
    int32_t out;
    const uint8_t *data = casted_array->GetValue(index, &out);
    auto status = binary_builder.Append(data, out);
    if (status != arrow::Status::OK()) {
      LOG(FATAL) << "Failed to append rearranged data points to the array builder. "
                 << status.ToString();
      return status;
    }
  }
  return binary_builder.Finish(copied_array);
}

arrow::Status do_copy_fixed_binary_array(const std::shared_ptr<std::vector<int64_t>> &indices,
                                         const std::shared_ptr<arrow::Array> &data_array,
                                         std::shared_ptr<arrow::Array> *copied_array,
                                         arrow::MemoryPool *memory_pool) {
  arrow::FixedSizeBinaryBuilder binary_builder(data_array->type(), memory_pool);
  std::shared_ptr<arrow::FixedSizeBinaryType> t =
      std::static_pointer_cast<arrow::FixedSizeBinaryType>(data_array->type());
  arrow::Status st = binary_builder.Reserve(indices->size());
  if (st != arrow::Status::OK()) {
    LOG(FATAL) << "Cannot reserve enough memory";
    return st;
  }
  auto casted_array = std::static_pointer_cast<arrow::FixedSizeBinaryArray>(data_array);
  for (auto &index : *indices) {
    if (casted_array->length() <= index) {
      LOG(FATAL) << "INVALID INDEX " << index << " LENGTH " << casted_array->length();
    }
    const uint8_t *data = casted_array->GetValue(index);
    binary_builder.UnsafeAppend(data);
  }
  return binary_builder.Finish(copied_array);
}

template<typename TYPE>
arrow::Status do_copy_numeric_list(const std::shared_ptr<std::vector<int64_t>> &indices,
                                   const std::shared_ptr<arrow::Array> &data_array,
                                   std::shared_ptr<arrow::Array> *copied_array,
                                   arrow::MemoryPool *memory_pool) {
  arrow::ListBuilder list_builder(memory_pool,
                                  std::make_shared<arrow::NumericBuilder<TYPE>>(memory_pool));
  arrow::NumericBuilder<TYPE> &value_builder =
      *(static_cast<arrow::NumericBuilder<TYPE> *>(list_builder.value_builder()));
  auto casted_array = std::static_pointer_cast<arrow::ListArray>(data_array);
  for (auto &index : *indices) {
    arrow::Status status = list_builder.Append();
    if (status != arrow::Status::OK()) {
      LOG(FATAL) << "Failed to append rearranged data points to the array builder. "
                 << status.ToString();
      return status;
    }
    auto numericArray = std::static_pointer_cast<arrow::NumericArray<TYPE>>(
        casted_array->Slice(index));

    for (int64_t n = 0; n < numericArray->length(); n++) {
      status = value_builder.Append(numericArray->Value(n));
      if (status != arrow::Status::OK()) {
        LOG(FATAL) << "Failed to append rearranged data points to the array builder. "
                   << status.ToString();
        return status;
      }
    }
  }
  return list_builder.Finish(copied_array);
}

arrow::Status copy_array_by_indices(const std::shared_ptr<std::vector<int64_t>> &indices,
                                    const std::shared_ptr<arrow::Array> &data_array,
                                    std::shared_ptr<arrow::Array> *copied_array,
                                    arrow::MemoryPool *memory_pool) {
  switch (data_array->type()->id()) {
    case arrow::Type::UINT8:
      return do_copy_numeric_array<arrow::UInt8Type>(indices,
                                                     data_array,
                                                     copied_array,
                                                     memory_pool);
    case arrow::Type::INT8:
      return do_copy_numeric_array<arrow::Int8Type>(indices,
                                                    data_array,
                                                    copied_array,
                                                    memory_pool);
    case arrow::Type::UINT16:
      return do_copy_numeric_array<arrow::UInt16Type>(indices,
<<<<<<< HEAD
                                                     data_array,
                                                     copied_array,
                                                     memory_pool);
=======
                                                      data_array,
                                                      copied_array,
                                                      memory_pool);
>>>>>>> 02dfa6ed
    case arrow::Type::INT16:
      return do_copy_numeric_array<arrow::Int16Type>(indices,
                                                     data_array,
                                                     copied_array,
                                                     memory_pool);
    case arrow::Type::UINT32:
      return do_copy_numeric_array<arrow::UInt32Type>(indices,
                                                      data_array,
                                                      copied_array,
                                                      memory_pool);
    case arrow::Type::INT32:
      return do_copy_numeric_array<arrow::Int32Type>(indices,
                                                     data_array,
                                                     copied_array,
                                                     memory_pool);
    case arrow::Type::UINT64:
      return do_copy_numeric_array<arrow::UInt64Type>(indices,
                                                      data_array,
                                                      copied_array,
                                                      memory_pool);
    case arrow::Type::INT64:
      return do_copy_numeric_array<arrow::Int64Type>(indices,
                                                     data_array,
                                                     copied_array,
                                                     memory_pool);
    case arrow::Type::HALF_FLOAT:
      return do_copy_numeric_array<arrow::HalfFloatType>(indices,
                                                         data_array,
                                                         copied_array,
                                                         memory_pool);
    case arrow::Type::FLOAT:
      return do_copy_numeric_array<arrow::FloatType>(indices,
                                                     data_array,
                                                     copied_array,
                                                     memory_pool);
    case arrow::Type::DOUBLE:
      return do_copy_numeric_array<arrow::DoubleType>(indices,
                                                      data_array,
                                                      copied_array,
                                                      memory_pool);
    case arrow::Type::STRING: // fall through
    case arrow::Type::BINARY:
      return do_copy_binary_array(indices, data_array,
          copied_array, memory_pool);
    case arrow::Type::FIXED_SIZE_BINARY:
      return do_copy_fixed_binary_array(indices,
                                        data_array,
                                        copied_array,
                                        memory_pool);
    case arrow::Type::LIST: {
      auto t_value = std::static_pointer_cast<arrow::ListType>(data_array->type());
      switch (t_value->value_type()->id()) {
        case arrow::Type::UINT8:
          return do_copy_numeric_list<arrow::UInt8Type>(indices,
                                                        data_array,
                                                        copied_array,
                                                        memory_pool);
        case arrow::Type::INT8:
          return do_copy_numeric_list<arrow::Int8Type>(indices,
                                                       data_array,
                                                       copied_array,
                                                       memory_pool);
        case arrow::Type::UINT16:
          return do_copy_numeric_list<arrow::UInt16Type>(indices,
                                                        data_array,
                                                        copied_array,
                                                        memory_pool);
        case arrow::Type::INT16:
          return do_copy_numeric_list<arrow::Int16Type>(indices,
                                                        data_array,
                                                        copied_array,
                                                        memory_pool);
        case arrow::Type::UINT32:
          return do_copy_numeric_list<arrow::UInt32Type>(indices,
                                                         data_array,
                                                         copied_array,
                                                         memory_pool);
        case arrow::Type::INT32:
          return do_copy_numeric_list<arrow::Int32Type>(indices,
                                                        data_array,
                                                        copied_array,
                                                        memory_pool);
        case arrow::Type::UINT64:
          return do_copy_numeric_list<arrow::UInt64Type>(indices,
                                                         data_array,
                                                         copied_array,
                                                         memory_pool);
        case arrow::Type::INT64:
          return do_copy_numeric_list<arrow::Int64Type>(indices,
                                                        data_array,
                                                        copied_array,
                                                        memory_pool);
        case arrow::Type::HALF_FLOAT:
          return do_copy_numeric_list<arrow::HalfFloatType>(indices,
                                                            data_array,
                                                            copied_array,
                                                            memory_pool);
        case arrow::Type::FLOAT:
          return do_copy_numeric_list<arrow::FloatType>(indices,
                                                        data_array,
                                                        copied_array,
                                                        memory_pool);
        case arrow::Type::DOUBLE:
          return do_copy_numeric_list<arrow::DoubleType>(indices,
                                                         data_array,
                                                         copied_array,
                                                         memory_pool);
        default:
          return arrow::Status::Invalid("Un-supported type");
      }
    }
    default:
      return arrow::Status::Invalid("Un-supported type");
  }
}

}  // namespace util
}  // namespace cylon<|MERGE_RESOLUTION|>--- conflicted
+++ resolved
@@ -144,15 +144,9 @@
                                                     memory_pool);
     case arrow::Type::UINT16:
       return do_copy_numeric_array<arrow::UInt16Type>(indices,
-<<<<<<< HEAD
-                                                     data_array,
-                                                     copied_array,
-                                                     memory_pool);
-=======
-                                                      data_array,
-                                                      copied_array,
-                                                      memory_pool);
->>>>>>> 02dfa6ed
+                                                      data_array,
+                                                      copied_array,
+                                                      memory_pool);
     case arrow::Type::INT16:
       return do_copy_numeric_array<arrow::Int16Type>(indices,
                                                      data_array,
@@ -193,7 +187,9 @@
                                                       data_array,
                                                       copied_array,
                                                       memory_pool);
-    case arrow::Type::STRING: // fall through
+    case arrow::Type::STRING:
+      return do_copy_binary_array(indices, data_array,
+          copied_array, memory_pool);
     case arrow::Type::BINARY:
       return do_copy_binary_array(indices, data_array,
           copied_array, memory_pool);
